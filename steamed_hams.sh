#!/bin/bash

# PROJECT BOREALIS BOOTER
# 12-JUNE-2018
# Adam Lozinsky

# Title Header.

# ARGS:
# $1 : experiment module to run, ex. normalscan
# $2 : run-type, including release, debug, and python-profiling

echo ""
echo "Project Borealis Booter"
echo "v2.3-Alpha Season 1 Episode 3"
echo "-----------------------------------------------------------------------------------"

cp ~/.config/terminator/config.backup ~/.config/terminator/config
# These are the commands to in each window.
if [ "$2" = "release" ]; then
<<<<<<< HEAD
    start_brian="python -O brian/brian.py; bash"
    start_exphan="sleep 0.001s; python experiment_handler/experiment_handler.py "$1" ; bash;"
    start_radctrl="sleep 0.001s; python -O radar_control/radar_control.py; bash;"
    start_datawrite="sleep 0.001s; python -O data_write/data_write.py --file-type=hdf5 --enable-pre-bf-iq --enable-bfiq; bash;"
    start_n200driver="sleep 0.001s; source mode "$2"; n200_driver > n200_output.txt; bash"
    start_dsp="sleep 0.001s; source mode "$2"; signal_processing; bash;"
    start_tids="sleep 0.001s; python -O usrp_drivers/n200/set_affinity.py; bash;"
elif [ "$2" = "debug" ] || [ "$2" = "engineeringdebug" ]; then
    start_brian="python brian/brian.py; bash"
    start_exphan="sleep 0.001s; python experiment_handler/experiment_handler.py "$1" ; bash"
    start_radctrl="sleep 0.001s; python -O radar_control/radar_control.py; bash"
    start_datawrite="sleep 0.001s; python data_write/data_write.py; bash"
    start_n200driver="sleep 0.001s; source mode "$2" ; gdb -ex start n200_driver; bash"
    start_dsp="sleep 0.001s; source mode "$2"; /usr/local/cuda/bin/cuda-gdb -ex start signal_processing; bash"
    start_tids="sleep 0.001s; python usrp_drivers/n200/set_affinity.py; bash"
else
    echo "Mode '$2' is unknown"
    exit -1
fi

# Modify screen rc file
sed -i.bak "s#START_BRIAN#$start_brian#; \
            s#START_EXPHAN#$start_exphan#; \
            s#START_RADCTRL#$start_radctrl#; \
            s#START_DATAWRITE#$start_datawrite#; \
            s#START_N200DRIVER#$start_n200driver#; \
            s#START_DSP#$START_DSP#; \
            s#START_TIDS#$start_tids#;" borealisscreenrc

# Launch a detached screen with editted layout.
screen -S borealis -c borealisscreenrc
=======
    command1="echo Initialize brian.py; python3 -O brian/brian.py; bash"
    command2="echo Initialize experiment_handler.py; sleep 0.001s; python3 experiment_handler/experiment_handler.py "$1" ; bash;"
    command3="echo Initialize radar_control.py; sleep 0.001s; python3 -O radar_control/radar_control.py; bash;"
    command4="echo Initialize data_write.py; sleep 0.001s; python3 -O data_write/data_write.py; bash;"
    command5="echo Initialize n200_driver; sleep 0.001s; source mode "$2"; n200_driver > n200_output.txt; read -p 'press enter' "
    command6="echo Initialize signal_processing; sleep 0.001s; source mode "$2"; signal_processing; bash;"
    command7="echo Initialize tid setting; sleep 0.001s; python3 -O usrp_drivers/n200/set_affinity.py; bash;"
elif [ "$2" = "python-profiling" ]; then  # uses source mode release for C code.
    command1="echo Initialize brian.py; python3 -O -m cProfile -o testing/python_testing/brian.cprof brian/brian.py; bash"
    command2="echo Initialize experiment_handler.py; sleep 0.001s; python3 -O -m cProfile -o testing/python_testing/experiment_handler.cprof experiment_handler/experiment_handler.py "$1" ; bash;"
    command3="echo Initialize radar_control.py; sleep 0.001s; python3 -O -m cProfile -o testing/python_testing/radar_control.cprof radar_control/radar_control.py; bash;"
    command4="echo Initialize data_write.py; sleep 0.001s; python3 -O -m cProfile -o testing/python_testing/data_write.cprof data_write/data_write.py; bash;"
    command5="echo Initialize n200_driver; sleep 0.001s; source mode release; n200_driver > n200_output.txt ; read -p 'press enter' "
    command6="echo Initialize signal_processing; sleep 0.001s; source mode release; signal_processing; bash;"
    command7="echo Initialize tid setting; sleep 0.001s; python3 -O usrp_drivers/n200/set_affinity.py; bash;" 
elif [ "$2" = "debug" ]; then    
    command1="echo Initialize brian.py; python3 brian/brian.py; bash"
    command2="echo Initialize experiment_handler.py; sleep 0.001s; python3 experiment_handler/experiment_handler.py "$1" ; bash"
    command3="echo Initialize radar_control.py; sleep 0.001s; python3 radar_control/radar_control.py; bash"
    command4="echo Initialize data_write.py; sleep 0.001s; python3 data_write/data_write.py; bash"
    command5="echo Initialize n200_driver; sleep 0.001s; source mode "$2" ; gdb -ex start n200_driver; bash"
    command6="echo Initialize signal_processing; sleep 0.001s; source mode "$2"; /usr/local/cuda/bin/cuda-gdb -ex start signal_processing; bash"
    command7="echo Initialize tid setting; sleep 0.001s; python3 usrp_drivers/n200/set_affinity.py; bash"
else
    echo "Unknown run type "$2", exiting without running borealis."
    exit
fi
# Modify terminator's config
sed -i.bak "s#COMMAND1#$command1#; s#COMMAND2#$command2#; s#COMMAND3#$command3#; s#COMMAND4#$command4#; s#COMMAND5#$command5#; s#COMMAND6#$command6#; s#COMMAND7#$command7#;" ~/.config/terminator/config
# Launch a terminator instance using the new layout
terminator -l Borealis
>>>>>>> d540a62c
# Return the original config file
mv borealisscreenrc.bak borealisscreenrc<|MERGE_RESOLUTION|>--- conflicted
+++ resolved
@@ -18,24 +18,31 @@
 cp ~/.config/terminator/config.backup ~/.config/terminator/config
 # These are the commands to in each window.
 if [ "$2" = "release" ]; then
-<<<<<<< HEAD
-    start_brian="python -O brian/brian.py; bash"
-    start_exphan="sleep 0.001s; python experiment_handler/experiment_handler.py "$1" ; bash;"
-    start_radctrl="sleep 0.001s; python -O radar_control/radar_control.py; bash;"
-    start_datawrite="sleep 0.001s; python -O data_write/data_write.py --file-type=hdf5 --enable-pre-bf-iq --enable-bfiq; bash;"
+    start_brian="python3 -O brian/brian.py; bash"
+    start_exphan="sleep 0.001s; python3 experiment_handler/experiment_handler.py "$1" ; bash;"
+    start_radctrl="sleep 0.001s; python3 -O radar_control/radar_control.py; bash;"
+    start_datawrite="sleep 0.001s; python3 -O data_write/data_write.py --file-type=hdf5 --enable-pre-bf-iq --enable-bfiq; bash;"
     start_n200driver="sleep 0.001s; source mode "$2"; n200_driver > n200_output.txt; bash"
     start_dsp="sleep 0.001s; source mode "$2"; signal_processing; bash;"
-    start_tids="sleep 0.001s; python -O usrp_drivers/n200/set_affinity.py; bash;"
+    start_tids="sleep 0.001s; python3 -O usrp_drivers/n200/set_affinity.py; bash;"
+elif [ "$2" = "python-profiling" ]; then  # uses source mode release for C code.
+    start_brian="python3 -O -m cProfile -o testing/python_testing/brian.cprof brian/brian.py; bash"
+    start_exphan="sleep 0.001s; python3 -O -m cProfile -o testing/python_testing/experiment_handler.cprof experiment_handler/experiment_handler.py "$1" ; bash;"
+    start_radctrl="sleep 0.001s; python3 -O -m cProfile -o testing/python_testing/radar_control.cprof radar_control/radar_control.py; bash;"
+    start_datawrite="sleep 0.001s; python3 -O -m cProfile -o testing/python_testing/data_write.cprof data_write/data_write.py; bash;"
+    start_n200driver="sleep 0.001s; source mode release; n200_driver > n200_output.txt ; read -p 'press enter' "
+    start_dsp="sleep 0.001s; source mode release; signal_processing; bash;"
+    start_tids="sleep 0.001s; python3 -O usrp_drivers/n200/set_affinity.py; bash;" 
 elif [ "$2" = "debug" ] || [ "$2" = "engineeringdebug" ]; then
-    start_brian="python brian/brian.py; bash"
-    start_exphan="sleep 0.001s; python experiment_handler/experiment_handler.py "$1" ; bash"
-    start_radctrl="sleep 0.001s; python -O radar_control/radar_control.py; bash"
-    start_datawrite="sleep 0.001s; python data_write/data_write.py; bash"
+    start_brian="python3 brian/brian.py; bash"
+    start_exphan="sleep 0.001s; python3 experiment_handler/experiment_handler.py "$1" ; bash"
+    start_radctrl="sleep 0.001s; python3 -O radar_control/radar_control.py; bash"
+    start_datawrite="sleep 0.001s; python3 data_write/data_write.py; bash"
     start_n200driver="sleep 0.001s; source mode "$2" ; gdb -ex start n200_driver; bash"
     start_dsp="sleep 0.001s; source mode "$2"; /usr/local/cuda/bin/cuda-gdb -ex start signal_processing; bash"
-    start_tids="sleep 0.001s; python usrp_drivers/n200/set_affinity.py; bash"
+    start_tids="sleep 0.001s; python3 usrp_drivers/n200/set_affinity.py; bash"
 else
-    echo "Mode '$2' is unknown"
+    echo "Mode '$2' is unknown, exiting without running Borealis"
     exit -1
 fi
 
@@ -50,38 +57,5 @@
 
 # Launch a detached screen with editted layout.
 screen -S borealis -c borealisscreenrc
-=======
-    command1="echo Initialize brian.py; python3 -O brian/brian.py; bash"
-    command2="echo Initialize experiment_handler.py; sleep 0.001s; python3 experiment_handler/experiment_handler.py "$1" ; bash;"
-    command3="echo Initialize radar_control.py; sleep 0.001s; python3 -O radar_control/radar_control.py; bash;"
-    command4="echo Initialize data_write.py; sleep 0.001s; python3 -O data_write/data_write.py; bash;"
-    command5="echo Initialize n200_driver; sleep 0.001s; source mode "$2"; n200_driver > n200_output.txt; read -p 'press enter' "
-    command6="echo Initialize signal_processing; sleep 0.001s; source mode "$2"; signal_processing; bash;"
-    command7="echo Initialize tid setting; sleep 0.001s; python3 -O usrp_drivers/n200/set_affinity.py; bash;"
-elif [ "$2" = "python-profiling" ]; then  # uses source mode release for C code.
-    command1="echo Initialize brian.py; python3 -O -m cProfile -o testing/python_testing/brian.cprof brian/brian.py; bash"
-    command2="echo Initialize experiment_handler.py; sleep 0.001s; python3 -O -m cProfile -o testing/python_testing/experiment_handler.cprof experiment_handler/experiment_handler.py "$1" ; bash;"
-    command3="echo Initialize radar_control.py; sleep 0.001s; python3 -O -m cProfile -o testing/python_testing/radar_control.cprof radar_control/radar_control.py; bash;"
-    command4="echo Initialize data_write.py; sleep 0.001s; python3 -O -m cProfile -o testing/python_testing/data_write.cprof data_write/data_write.py; bash;"
-    command5="echo Initialize n200_driver; sleep 0.001s; source mode release; n200_driver > n200_output.txt ; read -p 'press enter' "
-    command6="echo Initialize signal_processing; sleep 0.001s; source mode release; signal_processing; bash;"
-    command7="echo Initialize tid setting; sleep 0.001s; python3 -O usrp_drivers/n200/set_affinity.py; bash;" 
-elif [ "$2" = "debug" ]; then    
-    command1="echo Initialize brian.py; python3 brian/brian.py; bash"
-    command2="echo Initialize experiment_handler.py; sleep 0.001s; python3 experiment_handler/experiment_handler.py "$1" ; bash"
-    command3="echo Initialize radar_control.py; sleep 0.001s; python3 radar_control/radar_control.py; bash"
-    command4="echo Initialize data_write.py; sleep 0.001s; python3 data_write/data_write.py; bash"
-    command5="echo Initialize n200_driver; sleep 0.001s; source mode "$2" ; gdb -ex start n200_driver; bash"
-    command6="echo Initialize signal_processing; sleep 0.001s; source mode "$2"; /usr/local/cuda/bin/cuda-gdb -ex start signal_processing; bash"
-    command7="echo Initialize tid setting; sleep 0.001s; python3 usrp_drivers/n200/set_affinity.py; bash"
-else
-    echo "Unknown run type "$2", exiting without running borealis."
-    exit
-fi
-# Modify terminator's config
-sed -i.bak "s#COMMAND1#$command1#; s#COMMAND2#$command2#; s#COMMAND3#$command3#; s#COMMAND4#$command4#; s#COMMAND5#$command5#; s#COMMAND6#$command6#; s#COMMAND7#$command7#;" ~/.config/terminator/config
-# Launch a terminator instance using the new layout
-terminator -l Borealis
->>>>>>> d540a62c
 # Return the original config file
 mv borealisscreenrc.bak borealisscreenrc