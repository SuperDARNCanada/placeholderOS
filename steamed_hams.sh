#!/bin/bash

# PROJECT BOREALIS BOOTER
# 12-JUNE-2018
# Adam Lozinsky

# Title Header.

# ARGS:
# $1 : experiment module to run, ex. normalscan
# $2 : run-type, including release, debug, and python-profiling

echo ""
echo "Project Borealis Booter"
echo "v2.3-Alpha Season 1 Episode 3"
echo "-----------------------------------------------------------------------------------"

rm -r /dev/shm/*

# These are the commands to in each window.
if [ "$2" = "release" ]; then
    start_brian="python3 -O brian/brian.py; bash"
    start_exphan="sleep 0.001s; python3 -O experiment_handler/experiment_handler.py "$1" ; bash;"
    start_radctrl="sleep 0.001s; python3 -O radar_control/radar_control.py; bash;"
    start_datawrite="sleep 0.001s;python3 -O data_write/data_write.py --file-type=hdf5 --enable-pre-bfiq --enable-bfiq; bash;"
    start_n200driver="sleep 0.001s; source mode "$2"; n200_driver > n200_output.txt; bash"
    start_dsp="sleep 0.001s; source mode "$2"; signal_processing; bash;"
    start_tids="sleep 0.001s; python3 -O usrp_drivers/n200/set_affinity.py; bash;"
elif [ "$2" = "python-profiling" ]; then  # uses source mode release for C code.
    start_brian="python3 -O -m cProfile -o testing/python_testing/brian.cprof brian/brian.py; bash"
    start_exphan="sleep 0.001s; python3 -O -m cProfile -o testing/python_testing/experiment_handler.cprof experiment_handler/experiment_handler.py "$1" ; bash;"
    start_radctrl="sleep 0.001s; python3 -O -m cProfile -o testing/python_testing/radar_control.cprof radar_control/radar_control.py; bash;"
    start_datawrite="sleep 0.001s; python3 -O -m cProfile -o testing/python_testing/data_write.cprof data_write/data_write.py; bash;"
    start_n200driver="sleep 0.001s; source mode release; n200_driver > n200_output.txt ; read -p 'press enter' "
    start_dsp="sleep 0.001s; source mode release; signal_processing; bash;"
    start_tids="sleep 0.001s; python3 -O usrp_drivers/n200/set_affinity.py; bash;"
elif [ "$2" = "debug" ] || [ "$2" = "engineeringdebug" ]; then
    start_brian="python3 brian/brian.py; bash"
    start_exphan="sleep 0.001s; python3 experiment_handler/experiment_handler.py "$1" ; bash"
    start_radctrl="sleep 0.001s; python3 radar_control/radar_control.py; bash"
<<<<<<< HEAD
#    start_datawrite="sleep 0.001s; python3 data_write/data_write.py --enable-bfiq --enable-pre-bfiq --enable-tx --enable-raw-rf; bash"
    start_datawrite="sleep 0.001s; python3 data_write/data_write.py --enable-bfiq --enable-pre-bfiq --enable-raw-rf; bash"
=======
    start_datawrite="sleep 0.001s; python3 data_write/data_write.py --enable-bfiq --enable-pre-bfiq --enable-tx --enable-raw-rf; bash"
>>>>>>> 69151b98
    start_n200driver="sleep 0.001s; source mode "$2" ; gdb -ex start n200_driver 2>n200_output.txt; bash"
    start_dsp="sleep 0.001s; source mode "$2"; /usr/local/cuda/bin/cuda-gdb -ex start signal_processing; bash"
    start_tids="sleep 0.001s; python3 usrp_drivers/n200/set_affinity.py; bash"
else
    echo "Mode '$2' is unknown, exiting without running Borealis"
    exit -1
fi

# Modify screen rc file
sed -i.bak "s#START_BRIAN#$start_brian#; \
            s#START_EXPHAN#$start_exphan#; \
            s#START_RADCTRL#$start_radctrl#; \
            s#START_DATAWRITE#$start_datawrite#; \
            s#START_N200DRIVER#$start_n200driver#; \
            s#START_DSP#$start_dsp#; \
            s#START_TIDS#$start_tids#;" borealisscreenrc

# Launch a detached screen with editted layout.
screen -S borealis -c borealisscreenrc
# Return the original config file
mv borealisscreenrc.bak borealisscreenrc<|MERGE_RESOLUTION|>--- conflicted
+++ resolved
@@ -38,12 +38,8 @@
     start_brian="python3 brian/brian.py; bash"
     start_exphan="sleep 0.001s; python3 experiment_handler/experiment_handler.py "$1" ; bash"
     start_radctrl="sleep 0.001s; python3 radar_control/radar_control.py; bash"
-<<<<<<< HEAD
 #    start_datawrite="sleep 0.001s; python3 data_write/data_write.py --enable-bfiq --enable-pre-bfiq --enable-tx --enable-raw-rf; bash"
     start_datawrite="sleep 0.001s; python3 data_write/data_write.py --enable-bfiq --enable-pre-bfiq --enable-raw-rf; bash"
-=======
-    start_datawrite="sleep 0.001s; python3 data_write/data_write.py --enable-bfiq --enable-pre-bfiq --enable-tx --enable-raw-rf; bash"
->>>>>>> 69151b98
     start_n200driver="sleep 0.001s; source mode "$2" ; gdb -ex start n200_driver 2>n200_output.txt; bash"
     start_dsp="sleep 0.001s; source mode "$2"; /usr/local/cuda/bin/cuda-gdb -ex start signal_processing; bash"
     start_tids="sleep 0.001s; python3 usrp_drivers/n200/set_affinity.py; bash"
