chdir $BOREALISPATH

scrollback 10000
layout autosave on
layout new borealis
screen -t "Brian" bash -c "START_BRIAN"
split

split -v
focus right
screen -t "N200 Driver" bash -c "START_USRP_DRIVER"

split -v
focus right
screen -t "Signal Processing" bash -c "START_DSP"

focus down
screen -t "Data Write" bash -c "START_DATAWRITE"

split -v
focus right
screen -t "Experiment Handler" bash -c "START_EXPHAN"

split -v
focus right
screen -t "Radar Control" bash -c "START_RADCTRL"

<<<<<<< HEAD
split -v
focus right
screen -t "Cpu Affinity" bash -c "START_TIDS"

detach
=======
detach
>>>>>>> 29aa51ff
<|MERGE_RESOLUTION|>--- conflicted
+++ resolved
@@ -25,12 +25,4 @@
 focus right
 screen -t "Radar Control" bash -c "START_RADCTRL"
 
-<<<<<<< HEAD
-split -v
-focus right
-screen -t "Cpu Affinity" bash -c "START_TIDS"
-
-detach
-=======
-detach
->>>>>>> 29aa51ff
+detach