--- conflicted
+++ resolved
@@ -53,7 +53,6 @@
 
 
 DATA_TEMPLATE = {
-<<<<<<< HEAD
     "borealis_git_hash" : None, # Identifies the version of Borealis that made this data.
     "experiment_id" : None, # Number used to identify experiment.
     "experiment_name" : None, # Name of the experiment file.
@@ -73,7 +72,7 @@
     "int_time" : None, # Integration time in seconds.
     "tx_pulse_len" : None, # Length of the pulse in microseconds.
     "tau_spacing" : None, # The minimum spacing between pulses in microseconds.
-                          # Spacing between pulses is always a multiple of this.
+    # Spacing between pulses is always a multiple of this.
     "main_antenna_count" : None, # Number of main array antennas.
     "intf_antenna_count" : None, # Number of interferometer array antennas.
     "freq" : None, # The frequency used for this experiment slice in kHz.
@@ -84,12 +83,14 @@
     "pulse_phase_offset" : None, # For pulse encoding phase. Contains one phase offset per pulse in pulses.
     "lags" : None, # The lags created from two pulses in the pulses array.
     "blanked_samples" : None, # Samples that have been blanked because they occurred during transmission times.
-                              # Can differ from the pulses array due to multiple slices in a single sequence.
+    # Can differ from the pulses array due to multiple slices in a single sequence.
     "sqn_timestamps" : None, # A list of GPS timestamps of the beginning of transmission for each
-                             # sampling period in the integration time. Seconds since epoch.
+    # sampling period in the integration time. Seconds since epoch.
     "beam_nums" : None, # A list of beam numbers used in this slice.
     "beam_azms" : None, # A list of the beams azimuths for each beam in degrees off boresite.
-    "noise_at_freq" : None, # Noise at the receive frequency, should be an array (one value per sequence) (TODO units??) (TODO document FFT resolution bandwidth for this value, should be = output_sample rate?)
+    "noise_at_freq" : None, 
+    # Noise at the receive frequency, should be an array (one value per sequence) (TODO units??) 
+    # (TODO document FFT resolution bandwidth for this value, should be = output_sample rate?)
     #"noise_in_raw_band" : None, # Average noise in the sampling band (input sample rate) (TODO units??)
     #"rx_bandwidth" : None, # if the noise_in_raw_band is provided, the rx_bandwidth should be provided!
     "num_samps" : None, # Number of samples in the sampling period.
@@ -105,56 +106,6 @@
     "main_acfs" : [], # Main array autocorrelations
     "intf_acfs" : [], # Interferometer array autocorrelations
     "xcfs" : [] # Crosscorrelations between main and interferometer arrays
-=======
-    "borealis_git_hash": None,  # Identifies the version of Borealis that made this data.
-    "experiment_id": None,  # Number used to identify experiment.
-    "experiment_name": None,  # Name of the experiment file.
-    "experiment_comment": None,  # Comment about the whole experiment
-    "slice_comment": None,  # Additional text comment that describes the slice.
-    "num_slices": None,  # Number of slices in the experiment at this integration time.
-    "station": None,  # Three letter radar identifier.
-    "num_sequences": None,  # Number of sampling periods in the integration time.
-    "num_ranges": None,  # Number of ranges to calculate correlations for
-    "range_sep": None,  # range gate separation (equivalent distance between samples) in km.
-    "first_range_rtt": None,  # Round trip time of flight to first range in microseconds.
-    "first_range": None,  # Distance to first range in km.
-    "rx_sample_rate": None,  # Sampling rate of the samples being written to file in Hz.
-    "scan_start_marker": None,  # Designates if the record is the first in a scan.
-    "int_time": None,  # Integration time in seconds.
-    "tx_pulse_len": None,  # Length of the pulse in microseconds.
-    "tau_spacing": None,  # The minimum spacing between pulses in microseconds.
-    # Spacing between pulses is always a multiple of this.
-    "main_antenna_count": None,  # Number of main array antennas.
-    "intf_antenna_count": None,  # Number of interferometer array antennas.
-    "freq": None,  # The frequency used for this experiment slice in kHz.
-    # "filtered_3db_bandwidth" : None, # Bandwidth of the output iq data types? can add later
-    "rx_center_freq": None,  # the center frequency of this data (for rawrf), kHz
-    "samples_data_type": None,  # C data type of the samples such as complex float.
-    "pulses": None,  # The pulse sequence in units of the tau_spacing.
-    "pulse_phase_offset": None,  # For pulse encoding phase. Contains one phase offset per pulse in pulses.
-    "lags": None,  # The lags created from two pulses in the pulses array.
-    "blanked_samples": None,  # Samples that have been blanked because they occurred during transmission times.
-    # Can differ from the pulses array due to multiple slices in a single sequence.
-    "sqn_timestamps": None,  # A list of GPS timestamps of the beginning of transmission for each
-    # sampling period in the integration time. Seconds since epoch.
-    "beam_nums": None,  # A list of beam numbers used in this slice.
-    "beam_azms": None,  # A list of the beams azimuths for each beam in degrees off boresite.
-    "noise_at_freq": None,
-    # Noise at the receive frequency, should be an array (one value per sequence) (TODO units??) (TODO document FFT resolution bandwidth for this value, should be = output_sample rate?)
-    # "noise_in_raw_band" : None, # Average noise in the sampling band (input sample rate) (TODO units??)
-    # "rx_bandwidth" : None, # if the noise_in_raw_band is provided, the rx_bandwidth should be provided!
-    "num_samps": None,  # Number of samples in the sampling period.
-    "antenna_arrays_order": None,  # States what order the data is in. Describes the data layout.
-    "data_descriptors": None,  # Denotes what each data dimension represents.
-    "data_dimensions": None,  # The dimensions in which to reshape the data.
-    "data_normalization_factor": None,  # The scale of all filters, multiplied, for a total scaling factor to normalize.
-    "data": [],  # A contiguous set of samples (complex float) at given sample rate
-    "correlation_descriptors": None,  # Denotes what each acf/xcf dimension represents.
-    "correlation_dimensions": None,  # The dimensions in which to reshape the acf/xcf data.
-    "main_acfs": [],  # Main array autocorrelations
-    "intf_acfs": [],  # Interferometer array autocorrelations
-    "xcfs": []  # Crosscorrelations between main and interferometer arrays
->>>>>>> 88cae9c7
 }
 
 TX_TEMPLATE = {
@@ -717,10 +668,6 @@
 
                 # TODO(keith): improve call to subprocess.
                 sp.call(cmd.split())
-<<<<<<< HEAD
-=======
-                # os.remove(tmp_file)
->>>>>>> 88cae9c7
                 so.send_data(rt_dw['socket'], rt_dw['iden'], tmp_file)
                 # temp file is removed in real time module.
 
@@ -740,7 +687,6 @@
             """
 
             needed_fields = ["borealis_git_hash", "experiment_id",
-<<<<<<< HEAD
             "experiment_name", "experiment_comment", "num_slices", "slice_comment", "station",
             "num_sequences", "range_sep", "first_range_rtt", "first_range", "rx_sample_rate",
             "scan_start_marker", "int_time", "tx_pulse_len", "tau_spacing",
@@ -749,15 +695,6 @@
             "correlation_descriptors", "correlation_dimensions", "main_acfs", "intf_acfs",
             "xcfs", "noise_at_freq", "data_normalization_factor", "slice_id", "slice_interfacing",
             "averaging_method", "scheduling_mode"]
-=======
-                             "experiment_name", "experiment_comment", "num_slices", "slice_comment", "station",
-                             "num_sequences", "range_sep", "first_range_rtt", "first_range", "rx_sample_rate",
-                             "scan_start_marker", "int_time", "tx_pulse_len", "tau_spacing",
-                             "main_antenna_count", "intf_antenna_count", "freq", "samples_data_type",
-                             "pulses", "lags", "blanked_samples", "sqn_timestamps", "beam_nums", "beam_azms",
-                             "correlation_descriptors", "correlation_dimensions", "main_acfs", "intf_acfs",
-                             "xcfs", "noise_at_freq", "data_normalization_factor"]
->>>>>>> 88cae9c7
             # note num_ranges not in needed_fields but are used to make
             # correlation_dimensions
 
@@ -779,16 +716,12 @@
                 # so we get median of all sequences.
                 averaging_method = parameters['averaging_method']
                 array_2d = np.array(x, dtype=np.complex64)
-<<<<<<< HEAD
                 if averaging_method == 'mean':
                     array_expectation_value = np.mean(array_2d, axis=0)
                 elif averaging_method == 'median':
                     array_expectation_value = np.median(array_2d, axis=0)
                 else:
                     raise ValueError('Averaging Method could not be executed: {}'.format(averaging_method))
-=======
-                array_expectation_value = np.mean(array_2d, axis=0)  # or use np.median?
->>>>>>> 88cae9c7
                 parameters[field_name] = array_expectation_value
 
             for slice_id in main_acfs:
@@ -828,7 +761,6 @@
                 parameters_holder (Dict): A dict that hold dicts of parameters for each slice.
             """
             needed_fields = ["borealis_git_hash", "experiment_id",
-<<<<<<< HEAD
             "experiment_name", "experiment_comment", "num_slices", "slice_comment", "station",
             "num_sequences", "rx_sample_rate", "pulse_phase_offset",
             "scan_start_marker", "int_time", "tx_pulse_len", "tau_spacing",
@@ -838,16 +770,6 @@
             "num_samps", "noise_at_freq", "range_sep", "first_range_rtt", "first_range",
             "lags", "num_ranges", "data_normalization_factor", "slice_id", "slice_interfacing",
             "scheduling_mode"]
-=======
-                             "experiment_name", "experiment_comment", "num_slices", "slice_comment", "station",
-                             "num_sequences", "rx_sample_rate", "pulse_phase_offset",
-                             "scan_start_marker", "int_time", "tx_pulse_len", "tau_spacing",
-                             "main_antenna_count", "intf_antenna_count", "freq", "samples_data_type",
-                             "pulses", "blanked_samples", "sqn_timestamps", "beam_nums", "beam_azms",
-                             "data_dimensions", "data_descriptors", "antenna_arrays_order", "data",
-                             "num_samps", "noise_at_freq", "range_sep", "first_range_rtt", "first_range",
-                             "lags", "num_ranges", "data_normalization_factor"]
->>>>>>> 88cae9c7
 
             bfiq = data_parsing.bfiq_accumulator
 
@@ -905,7 +827,6 @@
             """
 
             needed_fields = ["borealis_git_hash", "experiment_id",
-<<<<<<< HEAD
             "experiment_name", "experiment_comment", "num_slices", "slice_comment", "station",
             "num_sequences", "rx_sample_rate", "scan_start_marker", "int_time", "tx_pulse_len", "tau_spacing",
             "main_antenna_count", "intf_antenna_count", "freq", "samples_data_type",
@@ -913,16 +834,6 @@
             "antenna_arrays_order", "data", "num_samps", "pulse_phase_offset", "noise_at_freq",
             "data_normalization_factor", "blanked_samples", "slice_id", "slice_interfacing",
             "scheduling_mode"]
-=======
-                             "experiment_name", "experiment_comment", "num_slices", "slice_comment", "station",
-                             "num_sequences", "rx_sample_rate", "scan_start_marker", "int_time", "tx_pulse_len",
-                             "tau_spacing",
-                             "main_antenna_count", "intf_antenna_count", "freq", "samples_data_type",
-                             "pulses", "sqn_timestamps", "beam_nums", "beam_azms", "data_dimensions",
-                             "data_descriptors",
-                             "antenna_arrays_order", "data", "num_samps", "pulse_phase_offset", "noise_at_freq",
-                             "data_normalization_factor"]
->>>>>>> 88cae9c7
 
             antenna_iq = data_parsing.antenna_iq_accumulator
 
@@ -1004,19 +915,11 @@
             """
 
             needed_fields = ["borealis_git_hash", "experiment_id",
-<<<<<<< HEAD
             "experiment_name", "experiment_comment", "num_slices", "station",
             "num_sequences", "rx_sample_rate", "scan_start_marker", "int_time",
             "main_antenna_count", "intf_antenna_count", "samples_data_type",
             "sqn_timestamps", "data_dimensions", "data_descriptors", "data", "num_samps",
             "rx_center_freq", "blanked_samples", "scheduling_mode"]
-=======
-                             "experiment_name", "experiment_comment", "num_slices", "station",
-                             "num_sequences", "rx_sample_rate", "scan_start_marker", "int_time",
-                             "main_antenna_count", "intf_antenna_count", "samples_data_type",
-                             "sqn_timestamps", "data_dimensions", "data_descriptors", "data", "num_samps",
-                             "rx_center_freq"]
->>>>>>> 88cae9c7
 
             # Some fields don't make much sense when working with the raw rf. It's expected
             # that the user will have knowledge of what they are looking for when working with
