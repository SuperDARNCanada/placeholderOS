#!/usr/bin/python3

# Copyright 2017 SuperDARN Canada
#
# data_write.py
# 2018-05-14
# Data writing functionality to write iq/raw and other files

import zmq
import sys
import datetime
import json
import os
import h5py
import collections
import threading
import numpy as np
import deepdish as dd
import argparse as ap
import posix_ipc as ipc
import mmap 
import multiprocessing as mp

borealis_path = os.environ['BOREALISPATH']
if not borealis_path:
    raise ValueError("BOREALISPATH env variable not set")

if __debug__:
    sys.path.append(borealis_path + '/build/debug/utils/protobuf')
else:
    sys.path.append(borealis_path + '/build/release/utils/protobuf')

import processeddata_pb2

sys.path.append(borealis_path + '/utils/')
import data_write_options.data_write_options as dwo
from zmq_borealis_helpers import socket_operations as so


def printing(msg):
    DATA_WRITE = "\033[96m" + "DATA WRITE: " + "\033[0m"
    sys.stdout.write(DATA_WRITE + msg + "\n")


def write_json_file(filename, data_dict):
    """
    Write out data to a json file. If the file already exists it will be overwritten.
    :param filename: The path to the file to write out. String
    :param data_dict: Python dictionary to write out to the JSON file.
    """
    with open(filename, 'w+') as f:
        f.write(json.dumps(data_dict))


def write_hdf5_file(filename, data_dict):
    """
    Write out data to an HDF5 file. If the file already exists it will be overwritten.
    :param filename: The path to the file to write out. String
    :param data_dict: Python dictionary to write out to the HDF5 file.
    """

    def convert_to_numpy(dd):
        for k,v in dd.items():
            if isinstance(v,dict):
                convert_to_numpy(v)
            elif isinstance(v,list):
                dd[k] = np.array(v)
            else:
                continue

    convert_to_numpy(data_dict)

    dd.io.save(filename, data_dict, compression=None)


def write_dmap_file(filename, data_dict):
    """
    Write out data to a dmap file. If the file already exists it will be overwritten.
    :param filename: The path to the file to write out. String
    :param data_dict: Python dictionary to write out to the dmap file.
    """
    # TODO: Complete this by parsing through the dictionary and write out to proper dmap format
    pass


class DataWrite(object):
    """This class contains the functions used to write out processed data to files.

    """
    def __init__(self, processed_data, data_write_options):
        super(DataWrite, self).__init__()
        self.options = data_write_options
        self.processed_data = processed_data

    def output_data(self, write_iq, write_pre_bf_iq, write_raw_rf, file_ext, write_rawacf=True):
        """
        Parse through samples and write to file. 

        A file will be created using the file extention for each requested data product.

        :param write_iq:        Should IQ be written to file? Bool.
        :param write_pre_bf_iq: Should pre-beamformed IQ be written to file? Bool.
        :param write_raw_rf:    Should raw rf samples be written to file? Bool.
        :param file_ext:        Type of file extention to use. String
        :param write_rawacf: Should rawacfs be written to file? Bool, default True.
        """

        if file_ext not in ['hdf5','json','dmap']:
            raise ValueError("File format selection required (hdf5, json, dmap), none given")

        # Format the name and location for the dataset
        today_string = datetime.datetime.today().strftime("%Y%m%d")
        datetime_string = datetime.datetime.today().strftime("%Y%m%d.%H%M.%S.%f")
        dataset_directory = "{0}/{1}".format(self.options.data_directory, today_string)
        dataset_name = "{dt}.{site}.{{dformat}}.{fformat}".format(dt=datetime_string,
                                                                site=self.options.site_id,
                                                                fformat=file_ext)
        dataset_location = "{dir}/{{name}}".format(dir=dataset_directory)


        def write_file(location, final_data_dict):     
            """
            Writes the final data out to the location based on the type of file extention required

            :param location:        File path and name to write to. String
            :param final_data_dict: Data dict parsed out from protobuf. Dict
                
            """
            if not os.path.exists(dataset_directory):
                try:
                    os.makedirs(dataset_directory)
                except:
                    pass

            if file_ext == 'hdf5':
                write_hdf5_file(location, final_data_dict)
            elif file_ext == 'json':
                write_json_file(location, final_data_dict)
            elif file_ext == 'dmap':
                write_dmap_file(location, final_data_dict)

        # defaultdict will populate non-specified entries in the dictionary with the default
        # value given as an argument, in this case a dictionary. Nesting it in a lambda lets you
        # create arbitrarily deep dictionaries.
        nested_dict = lambda: collections.defaultdict(nested_dict)

        def do_acf():
            """
            Parses out any possible ACF data from protobuf and writes to file. All variables are
            captured.

            """
            rawacf_available = False
            rawacf_data_dict = nested_dict()

            for freq_num, data_set in enumerate(self.processed_data.outputdataset):
                freq_str = "frequency_{0}".format(freq_num)

                # Find out what is available in the data to determine what to write out
                # Main acfs were calculated
                if len(data_set.mainacf) > 0:
                    rawacf_available = True
                    rawacf_data_dict[freq_str]['mainacf'] = {'real': [], 'imag': []}
                    for complex_sample in data_set.mainacf:
                        rawacf_data_dict[freq_str]['mainacf']['real'].append(complex_sample.real)
                        rawacf_data_dict[freq_str]['mainacf']['imag'].append(complex_sample.imag)

                # Interferometer acfs were calculated
                if len(data_set.intacf) > 0:
                    rawacf_available = True
                    rawacf_data_dict[freq_str]['intacf'] = {'real': [], 'imag': []}
                    for complex_sample in data_set.intacf:
                        rawacf_data_dict[freq_str]['intacf']['real'].append(complex_sample.real)
                        rawacf_data_dict[freq_str]['intacf']['imag'].append(complex_sample.imag)
            
                # Cross correlations were calculated
                if len(data_set.xcf) > 0:
                    rawacf_available = True
                    rawacf_data_dict[freq_str]['xcf'] = {'real': [], 'imag': []}
                    for complex_sample in data_set.xcf:
                        rawacf_data_dict[freq_str]['xcf']['real'].append(complex_sample.real)
                        rawacf_data_dict[freq_str]['xcf']['imag'].append(complex_sample.imag)
            
            if rawacf_available:
                name = dataset_name.format(dformat="rawacf")
                output_file = dataset_location.format(name=name)

                write_file(output_file, rawacf_data_dict)


        def do_bfiq():
            """
            Parses out any possible beamformed IQ data from the protobuf and writes it to file.
            All variables are captured.

            """
            iq_data_dict = nested_dict()
            iq_available = False
            for freq_num, data_set in enumerate(self.processed_data.outputdataset):
                freq_str = "frequency_{0}".format(freq_num)

                # Find out what is available in the data to determine what to write out
                if len(data_set.beamformedsamples) > 0:
                    iq_available = True
                    for beam in data_set.beamformedsamples:
                        beam_str = "beam_{}".format(beam.beamnum)
                        iq_data_dict[freq_str][beam_str] = {'main' : {'real' : [], 'imag' : []},
                                                            'intf' : {'real' : [], 'imag' : []}
                                                            }
                        for main_sample in beam.mainsamples:
                            iq_data_dict[freq_str][beam_str]['main']['real'].append(main_sample.real)
                            iq_data_dict[freq_str][beam_str]['main']['imag'].append(main_sample.imag)

                        if len(beam.intfsamples) > 0:
                            for intf_sample in beam.intfsamples:
                                dict_to_add = iq_data_dict[freq_str][beam_str]['intf']
                                dict_to_add['real'].append(intf_sample.real)
                                dict_to_add['imag'].append(intf_sample.imag)
            
            if iq_available:
                name = dataset_name.format(dformat="bfiq")
                output_file = dataset_location.format(name=name)

                write_file(output_file, iq_data_dict)


        def do_pre_bfiq():
            """
            Parses out any pre-beamformed IQ if available and writes it out to file.
            All variables are captured.
            """
            iq_pre_bf_data_dict = nested_dict()
            pre_bf_iq_available = False
            # Iterate over every data set, one data set per frequency
            for freq_num, data_set in enumerate(self.processed_data.outputdataset):
                freq_str = "frequency_{0}".format(freq_num)

                # non beamformed IQ samples are available
                if len(data_set.debugsamples) > 0:
                    for stage_num, debug_samples in enumerate(data_set.debugsamples):
                        pre_bf_iq_available = True
                        for ant_num, ant_data in enumerate(debug_samples.antennadata):
                            ant_str = "antenna_{0}".format(ant_num)
                            stage_name = debug_samples.stagename
                            #iq_pre_bf_data_dict[stage_name] = collections.defaultdict(dict)
                            iq_pre_bf_data_dict[stage_name][freq_str][ant_str] = {'real': [],
                                                                                  'imag': []}
                            ipbdd = iq_pre_bf_data_dict[stage_name][freq_str][ant_str] 
                            for ant_samp in ant_data.antennasamples:
                                ipbdd['real'].append(ant_samp.real)
                                ipbdd['imag'].append(ant_samp.imag)
        
            if pre_bf_iq_available:
                name = dataset_name.format(dformat="iq")
                output_file = dataset_location.format(name=name)

                write_file(output_file, iq_pre_bf_data_dict)



        def do_raw_rf():
            """
            Opens the shared memory location in the protobuf and writes the samples out to file.
            Write medium must be able to sustain high write bandwidth. Shared memory is destroyed
            after write. All variables are captured.
            """
            raw_rf_dict = nested_dict()
            name = dataset_name.format(dformat='rawrf')
            output_file = dataset_location.format(name=name)

            shm = ipc.SharedMemory(self.processed_data.rf_samples_location)
            mapfile = mmap.mmap(shm.fd,shm.size)

            rf_samples = np.frombuffer(mapfile,dtype=np.complex64)
            
            total_antennas = self.options.main_antenna_count + self.options.intf_antenna_count
            rf_samples = np.reshape(rf_samples,(total_antennas,-1))
            for ant in range(total_antennas):
                ant_str = "antenna_{0}".format(ant)
                raw_rf_dict[ant_str] = rf_samples[ant]

            write_file(output_file, raw_rf_dict)

            shm.close_fd()
            shm.unlink()
            mapfile.close()


        # Use multiprocessing to speed up writing. Each data type can be parsed and written by a
        # separate process in order to parallelize the work. Parsing the protobuf is not a fast
        # operation.
        procs = []
        if write_rawacf:
            procs.append(mp.Process(target=do_acf))

        if write_iq:
            procs.append(mp.Process(target=do_bfiq))

        if write_pre_bf_iq:
            procs.append(mp.Process(target=do_pre_bfiq))

        if write_raw_rf:
            procs.append(mp.Process(target=do_raw_rf))
        else:
            shm = ipc.SharedMemory(self.processed_data.rf_samples_location)
            shm.close_fd()
            shm.unlink()

        for proc in procs:
            proc.start()

        for proc in procs:
            proc.join()





if __name__ == '__main__':

    parser = ap.ArgumentParser(description='Write processed SuperDARN data to file')
    parser.add_argument('--file-type', help='Type of output file: hdf5, json, or dmap',
                        default='hdf5')
    parser.add_argument('--enable-bfiq', help='Enable beamformed iq writing',
                        action='store_true')
    parser.add_argument('--enable-pre-bf-iq', help='Enable individual antenna iq writing',
                        action='store_true')
    parser.add_argument('--enable-raw-rf', help='Save the raw, unfiltered IQ samples. Requires HDF5.',
                        action='store_true')
    args=parser.parse_args()


    options = dwo.DataWriteOptions()
    sockets = so.create_sockets([options.dw_to_dsp_identity], options.router_address)
    dsp_to_data_write = sockets[0]

    if __debug__:
        printing("Socket connected")

    while True:
        try:
            # Send a request for data to dsp. The actual message doesn't matter, so use 'Request'
            # After that, receive the processed data from dsp, blocking.
<<<<<<< HEAD
            #so.send_request(dsp_to_data_write, options.dsp_to_dw_identity, "Request")
            data = so.recv_obj(dsp_to_data_write, options.dsp_to_dw_identity, printing)
=======
            data = so.recv_data(dsp_to_data_write, options.dsp_to_dw_identity, printing)
>>>>>>> 48dc38c1
        except KeyboardInterrupt:
            sys.exit()

        def make_file(data_data):
            if __debug__:
                printing("Data received from dsp")
                start = datetime.datetime.now()


            pd = processeddata_pb2.ProcessedData()
            pd.ParseFromString(data_data)

            dw = DataWrite(pd, options)

            start = datetime.datetime.now()
            dw.output_data(write_iq=args.enable_bfiq, write_pre_bf_iq=args.enable_pre_bf_iq,
                            write_raw_rf=args.enable_raw_rf, file_ext=args.file_type, 
                            write_rawacf=False)

            end = datetime.datetime.now()
            diff = end - start
            time = diff.total_seconds() * 1000
            printing("Sequence number: {0}".format(pd.sequence_num))
            printing("Time to process samples: {0} ms".format(pd.processing_time))
            printing("Time to parse + write: {0} ms".format(time))

        thread = threading.Thread(target=make_file,args=(data,))
        thread.daemon = True
        thread.start()<|MERGE_RESOLUTION|>--- conflicted
+++ resolved
@@ -341,12 +341,8 @@
         try:
             # Send a request for data to dsp. The actual message doesn't matter, so use 'Request'
             # After that, receive the processed data from dsp, blocking.
-<<<<<<< HEAD
             #so.send_request(dsp_to_data_write, options.dsp_to_dw_identity, "Request")
             data = so.recv_obj(dsp_to_data_write, options.dsp_to_dw_identity, printing)
-=======
-            data = so.recv_data(dsp_to_data_write, options.dsp_to_dw_identity, printing)
->>>>>>> 48dc38c1
         except KeyboardInterrupt:
             sys.exit()
 
