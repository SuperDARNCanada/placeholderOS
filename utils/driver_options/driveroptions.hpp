--- conflicted
+++ resolved
@@ -21,18 +21,10 @@
         std::string get_cpu() const;
         std::string get_otw() const;
         std::string get_gpio_bank() const;
-<<<<<<< HEAD
-        uint32_t get_scope_sync_mask() const;
-        uint32_t get_atten_mask() const;
-        uint32_t get_tr_mask() const;
-        double get_atten_window_time_start() const;
-        double get_atten_window_time_end() const;
         uint32_t get_atr_rx() const;
         uint32_t get_atr_tx() const;
         uint32_t get_atr_xx() const;
         uint32_t get_atr_0x() const;
-=======
->>>>>>> d67ba01a
         double get_tr_window_time() const;
         uint32_t get_main_antenna_count() const;
         uint32_t get_interferometer_antenna_count() const;
