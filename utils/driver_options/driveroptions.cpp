/*Copyright 2016 SuperDARN*/
#include <boost/property_tree/ini_parser.hpp>
#include <boost/range/algorithm_ext/erase.hpp>
#include <boost/algorithm/string.hpp>
#include <boost/lexical_cast.hpp>
#include <string>
#include <iostream>
#include <sstream>
#include "utils/options/options.hpp"
#include "utils/driver_options/driveroptions.hpp"


DriverOptions::DriverOptions() {
    Options::parse_config_file();

    devices_ = config_pt.get<std::string>("devices");
    /*Remove whitespace/new lines from device list*/
    boost::remove_erase_if (devices_, boost::is_any_of(" \n"));// REVIEW #0 Do you need to also remove \r \f \t \v for example?

    tx_subdev_ = config_pt.get<std::string>("tx_subdev");
    main_rx_subdev_ = config_pt.get<std::string>("main_rx_subdev");
    interferometer_rx_subdev_ = config_pt.get<std::string>("interferometer_rx_subdev");
    pps_ = config_pt.get<std::string>("pps");
    ref_ = config_pt.get<std::string>("ref");
    cpu_ = config_pt.get<std::string>("cpu");
    otw_ = config_pt.get<std::string>("overthewire");
    gpio_bank_ = config_pt.get<std::string>("gpio_bank");
    rx_sample_rate_ = boost::lexical_cast<double>(
                                config_pt.get<std::string>("rx_sample_rate"));
    tx_sample_rate_ = boost::lexical_cast<double>(
                                config_pt.get<std::string>("tx_sample_rate"));
    scope_sync_mask_ = boost::lexical_cast<uint32_t>(
                                config_pt.get<std::string>("scope_sync_mask"));
    atten_mask_ = boost::lexical_cast<uint32_t>(
                                config_pt.get<std::string>("atten_mask"));
    tr_mask_ = boost::lexical_cast<uint32_t>(
                                config_pt.get<std::string>("tr_mask"));
    atten_window_time_start_ = boost::lexical_cast<double>(
                                config_pt.get<std::string>("atten_window_time_start"));
    atten_window_time_end_ = boost::lexical_cast<double>(
                                config_pt.get<std::string>("atten_window_time_end"));
    tr_window_time_ = boost::lexical_cast<double>(
                                config_pt.get<std::string>("tr_window_time"));
    main_antenna_count_ = boost::lexical_cast<uint32_t>(
                                config_pt.get<std::string>("main_antenna_count"));
    interferometer_antenna_count_ = boost::lexical_cast<uint32_t>(
                                config_pt.get<std::string>("interferometer_antenna_count"));
<<<<<<< HEAD

    receive_channels_ = [&](){
        auto ma_str = config_pt.get<std::string>("main_antenna_usrp_channels");
        auto ia_str = config_pt.get<std::string>("interferometer_antenna_usrp_channels");
        auto total_chs_str = ma_str + ia_str;

        std::stringstream ss(total_chs_str);

        std::vector<size_t> receive_channels;
        while (ss.good()) {
            std::string s;
            std::getline(ss, s, ',');
            receive_channels.push_back(boost::lexical_cast<size_t>(s));
        }

        return receive_channels;
    }();

    radar_control_to_driver_address_ = config_pt.get<std::string>
                                            ("radar_control_to_driver_address");
    driver_to_rx_dsp_address_ = config_pt.get<std::string>("driver_to_rx_dsp_address");
=======
    radar_control_socket_address = config_pt.get<std::string>("radar_control_to_driver_address");
    rx_dsp_socket_address = config_pt.get<std::string>("driver_to_rx_dsp_address");


>>>>>>> 176b7407
}

double DriverOptions::get_tx_rate() const
{
    return tx_sample_rate_;
}

double DriverOptions::get_rx_rate() const
{
    return rx_sample_rate_;
}

std::string DriverOptions::get_device_args() const
{
    return devices_;
}

std::string DriverOptions::get_tx_subdev() const
{
    return tx_subdev_;
}

std::string DriverOptions::get_main_rx_subdev() const
{
    return main_rx_subdev_;
}

std::string DriverOptions::get_interferometer_rx_subdev() const
{
    return interferometer_rx_subdev_;
}

std::string DriverOptions::get_pps() const
{
    return pps_;
}

std::string DriverOptions::get_ref() const
{
    return ref_;
}

std::string DriverOptions::get_cpu() const
{
    return cpu_;
}

std::string DriverOptions::get_otw() const
{
    return otw_;
}

std::string DriverOptions::get_gpio_bank() const
{
    return gpio_bank_;
}

uint32_t DriverOptions::get_scope_sync_mask() const
{
    return scope_sync_mask_;
}

uint32_t DriverOptions::get_atten_mask() const
{
    return atten_mask_;
}

uint32_t DriverOptions::get_tr_mask() const
{
    return tr_mask_;
}

double DriverOptions::get_atten_window_time_start() const
{
    return atten_window_time_start_;
}

double DriverOptions::get_atten_window_time_end() const
{
    return atten_window_time_end_;
}

double DriverOptions::get_tr_window_time() const
{
    return tr_window_time_;
}

uint32_t DriverOptions::get_main_antenna_count() const
{
    return main_antenna_count_;
}

uint32_t DriverOptions::get_interferometer_antenna_count() const
{
    return interferometer_antenna_count_;
}

std::vector<size_t> DriverOptions::get_receive_channels() const
{
    return receive_channels_;
}

std::string DriverOptions::get_radar_control_to_driver_address() const
{
    return radar_control_to_driver_address_;
}

std::string DriverOptions::get_driver_to_rx_dsp_address() const
{
    return driver_to_rx_dsp_address_;
}<|MERGE_RESOLUTION|>--- conflicted
+++ resolved
@@ -15,7 +15,7 @@
 
     devices_ = config_pt.get<std::string>("devices");
     /*Remove whitespace/new lines from device list*/
-    boost::remove_erase_if (devices_, boost::is_any_of(" \n"));// REVIEW #0 Do you need to also remove \r \f \t \v for example?
+    boost::remove_erase_if (devices_, boost::is_any_of(" \n\f\t\v"));
 
     tx_subdev_ = config_pt.get<std::string>("tx_subdev");
     main_rx_subdev_ = config_pt.get<std::string>("main_rx_subdev");
@@ -45,7 +45,6 @@
                                 config_pt.get<std::string>("main_antenna_count"));
     interferometer_antenna_count_ = boost::lexical_cast<uint32_t>(
                                 config_pt.get<std::string>("interferometer_antenna_count"));
-<<<<<<< HEAD
 
     receive_channels_ = [&](){
         auto ma_str = config_pt.get<std::string>("main_antenna_usrp_channels");
@@ -67,12 +66,7 @@
     radar_control_to_driver_address_ = config_pt.get<std::string>
                                             ("radar_control_to_driver_address");
     driver_to_rx_dsp_address_ = config_pt.get<std::string>("driver_to_rx_dsp_address");
-=======
-    radar_control_socket_address = config_pt.get<std::string>("radar_control_to_driver_address");
-    rx_dsp_socket_address = config_pt.get<std::string>("driver_to_rx_dsp_address");
 
-
->>>>>>> 176b7407
 }
 
 double DriverOptions::get_tx_rate() const
