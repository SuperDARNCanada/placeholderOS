/*Copyright 2016 SuperDARN*/
#include <boost/property_tree/ini_parser.hpp>
#include <boost/range/algorithm_ext/erase.hpp>
#include <boost/algorithm/string.hpp>
#include <boost/lexical_cast.hpp>
#include <string>
#include <iostream>
#include <sstream>
#include "utils/options/options.hpp"
#include "utils/driver_options/driveroptions.hpp"


DriverOptions::DriverOptions() {
    Options::parse_config_file();

    devices_ = config_pt.get<std::string>("devices");
    clk_addr_ = config_pt.get<std::string>("gps_octoclock_addr");
    /*Remove whitespace/new lines from device list*/
    boost::remove_erase_if (devices_, boost::is_any_of(" \n\f\t\v"));

    tx_subdev_ = config_pt.get<std::string>("tx_subdev");
    main_rx_subdev_ = config_pt.get<std::string>("main_rx_subdev");
    interferometer_rx_subdev_ = config_pt.get<std::string>("interferometer_rx_subdev");
    pps_ = config_pt.get<std::string>("pps");
    ref_ = config_pt.get<std::string>("ref");
    cpu_ = config_pt.get<std::string>("cpu");
    otw_ = config_pt.get<std::string>("overthewire");
    gpio_bank_ = config_pt.get<std::string>("gpio_bank");

    std::stringstream ss;

    ss << std::hex << config_pt.get<std::string>("atr_rx");
    ss >> atr_rx_;
    ss.clear();

    ss << std::hex << config_pt.get<std::string>("atr_tx");
    ss >> atr_tx_;
    ss.clear();

    ss << std::hex << config_pt.get<std::string>("atr_xx");
    ss >> atr_xx_;
    ss.clear();

    ss << std::hex << config_pt.get<std::string>("atr_0x");
    ss >> atr_0x_;
    ss.clear();

    rx_sample_rate_ = boost::lexical_cast<double>(
                                config_pt.get<std::string>("rx_sample_rate"));
    tx_sample_rate_ = boost::lexical_cast<double>(
                                config_pt.get<std::string>("tx_sample_rate"));
    tr_window_time_ = boost::lexical_cast<double>(
                                config_pt.get<std::string>("tr_window_time"));
    main_antenna_count_ = boost::lexical_cast<uint32_t>(
                                config_pt.get<std::string>("main_antenna_count"));
    interferometer_antenna_count_ = boost::lexical_cast<uint32_t>(
                                config_pt.get<std::string>("interferometer_antenna_count"));

    auto make_channels = [&](std::string chs){

        std::stringstream ss(chs);

        std::vector<size_t> channels;
        while (ss.good()) {
            std::string s;
            std::getline(ss, s, ',');
            channels.push_back(boost::lexical_cast<size_t>(s));
        }

        return channels;
    };

    auto ma_recv_str = config_pt.get<std::string>("main_antenna_usrp_rx_channels");
    auto ia_recv_str = config_pt.get<std::string>("interferometer_antenna_usrp_rx_channels");
    auto total_recv_chs_str = ma_recv_str + "," + ia_recv_str;

    auto ma_tx_str = config_pt.get<std::string>("main_antenna_usrp_tx_channels");

    receive_channels_ = make_channels(total_recv_chs_str);
    transmit_channels_ = make_channels(ma_tx_str);

    router_address_ = config_pt.get<std::string>("router_address");
    driver_to_radctrl_identity_ = config_pt.get<std::string>("driver_to_radctrl_identity");
    driver_to_dsp_identity_ = config_pt.get<std::string>("driver_to_dsp_identity");
    driver_to_brian_identity_ = config_pt.get<std::string>("driver_to_brian_identity");
    driver_to_mainaffinity_identity_ = config_pt.get<std::string>("driver_to_mainaffinity_identity");
    driver_to_txaffinity_identity_ = config_pt.get<std::string>("driver_to_txaffinity_identity");
    driver_to_rxaffinity_identity_ = config_pt.get<std::string>("driver_to_rxaffinity_identity");
    radctrl_to_driver_identity_ = config_pt.get<std::string>("radctrl_to_driver_identity");
    dsp_to_driver_identity_ = config_pt.get<std::string>("dsp_to_driver_identity");
    brian_to_driver_identity_ = config_pt.get<std::string>("brian_to_driver_identity");
    mainaffinity_to_driver_identity_ = config_pt.get<std::string>("mainaffinity_to_driver_identity");
    txaffinity_to_driver_identity_ = config_pt.get<std::string>("txaffinity_to_driver_identity");
    rxaffinity_to_driver_identity_ = config_pt.get<std::string>("rxaffinity_to_driver_identity");
    ringbuffer_name_ = config_pt.get<std::string>("ringbuffer_name");
    ringbuffer_size_bytes_ = boost::lexical_cast<double>(
                                    config_pt.get<std::string>("ringbuffer_size_bytes"));
}

double DriverOptions::get_tx_rate() const
{
    return tx_sample_rate_;
}

double DriverOptions::get_rx_rate() const
{
    return rx_sample_rate_;
}

std::string DriverOptions::get_device_args() const
{
    return devices_;
}

std::string DriverOptions::get_clk_addr() const
{
    return clk_addr_;
}

std::string DriverOptions::get_tx_subdev() const
{
    return tx_subdev_;
}

std::string DriverOptions::get_main_rx_subdev() const
{
    return main_rx_subdev_;
}

std::string DriverOptions::get_interferometer_rx_subdev() const
{
    return interferometer_rx_subdev_;
}

std::string DriverOptions::get_pps() const
{
    return pps_;
}

std::string DriverOptions::get_ref() const
{
    return ref_;
}

std::string DriverOptions::get_cpu() const
{
    return cpu_;
}

std::string DriverOptions::get_otw() const
{
    return otw_;
}

std::string DriverOptions::get_gpio_bank() const
{
    return gpio_bank_;
}

<<<<<<< HEAD
uint32_t DriverOptions::get_scope_sync_mask() const
{
    return scope_sync_mask_;
}

uint32_t DriverOptions::get_atten_mask() const
{
    return atten_mask_;
}

uint32_t DriverOptions::get_tr_mask() const
{
    return tr_mask_;
}

double DriverOptions::get_atten_window_time_start() const
{
    return atten_window_time_start_;
}

double DriverOptions::get_atten_window_time_end() const
{
    return atten_window_time_end_;
}

uint32_t DriverOptions::get_atr_rx() const
{
    return atr_rx_;
}

uint32_t DriverOptions::get_atr_tx() const
{
    return atr_tx_;
}

uint32_t DriverOptions::get_atr_xx() const
{
    return atr_xx_;
}

uint32_t DriverOptions::get_atr_0x() const
{
    return atr_0x_;

}

=======
>>>>>>> d67ba01a
double DriverOptions::get_tr_window_time() const
{
    return tr_window_time_;
}

uint32_t DriverOptions::get_main_antenna_count() const
{
    return main_antenna_count_;
}

uint32_t DriverOptions::get_interferometer_antenna_count() const
{
    return interferometer_antenna_count_;
}

double DriverOptions::get_ringbuffer_size() const
{
    return ringbuffer_size_bytes_;
}

std::vector<size_t> DriverOptions::get_receive_channels() const
{
    return receive_channels_;
}

std::vector<size_t> DriverOptions::get_transmit_channels() const
{
    return transmit_channels_;
}

std::string DriverOptions::get_driver_to_radctrl_identity() const
{
    return driver_to_radctrl_identity_;
}

std::string DriverOptions::get_driver_to_dsp_identity() const
{
    return driver_to_dsp_identity_;
}

std::string DriverOptions::get_driver_to_brian_identity() const
{
    return driver_to_brian_identity_;
}

std::string DriverOptions::get_router_address() const
{
    return router_address_;
}

std::string DriverOptions::get_radctrl_to_driver_identity() const
{
    return radctrl_to_driver_identity_;
}


std::string DriverOptions::get_dsp_to_driver_identity() const
{
    return dsp_to_driver_identity_;
}


std::string DriverOptions::get_brian_to_driver_identity() const
{
    return brian_to_driver_identity_;
}

std::string DriverOptions::get_ringbuffer_name() const
{
    return ringbuffer_name_;
}

std::string DriverOptions::get_driver_to_mainaffinity_identity() const
{
    return driver_to_mainaffinity_identity_;
}

std::string DriverOptions::get_driver_to_txaffinity_identity() const
{
    return driver_to_txaffinity_identity_;
}

std::string DriverOptions::get_driver_to_rxaffinity_identity() const
{
    return driver_to_rxaffinity_identity_;
}

std::string DriverOptions::get_mainaffinity_to_driver_identity() const
{
    return mainaffinity_to_driver_identity_;
}

std::string DriverOptions::get_txaffinity_to_driver_identity() const
{
    return txaffinity_to_driver_identity_;
}

std::string DriverOptions::get_rxaffinity_to_driver_identity() const
{
    return rxaffinity_to_driver_identity_;
}
<|MERGE_RESOLUTION|>--- conflicted
+++ resolved
@@ -157,32 +157,6 @@
     return gpio_bank_;
 }
 
-<<<<<<< HEAD
-uint32_t DriverOptions::get_scope_sync_mask() const
-{
-    return scope_sync_mask_;
-}
-
-uint32_t DriverOptions::get_atten_mask() const
-{
-    return atten_mask_;
-}
-
-uint32_t DriverOptions::get_tr_mask() const
-{
-    return tr_mask_;
-}
-
-double DriverOptions::get_atten_window_time_start() const
-{
-    return atten_window_time_start_;
-}
-
-double DriverOptions::get_atten_window_time_end() const
-{
-    return atten_window_time_end_;
-}
-
 uint32_t DriverOptions::get_atr_rx() const
 {
     return atr_rx_;
@@ -204,8 +178,6 @@
 
 }
 
-=======
->>>>>>> d67ba01a
 double DriverOptions::get_tr_window_time() const
 {
     return tr_window_time_;
