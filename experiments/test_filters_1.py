--- conflicted
+++ resolved
@@ -20,15 +20,9 @@
         pulse_sequence = [0, 14, 22, 24, 27, 31, 42, 43]
         #pulse_sequence = [0,3,15,41,66,95,97,106,142,152,220,221,225,242,295,330,338,354,382,388,402,415,486,504,523,546,553]
         self.add_slice({  # slice_id = 0, there is only one slice.
-<<<<<<< HEAD
             # "tx_antennas": [0],
             # "rx_main_antennas": [0],
             # "rx_int_antennas": [0],
-=======
-            #"tx_antennas": [0],
-            #"rx_main_antennas": [0],
-            #"rx_int_antennas": [0],
->>>>>>> 53931d60
             "pulse_sequence":pulse_sequence,#[0, 14, 22, 24, 27, 31, 42, 43],
             "pulse_shift": [0] * len(pulse_sequence),
             "mpinc": 1500,  # us
