#! /usr/bin/env python

<<<<<<< HEAD
# Nabbed this class from http://code.activestate.com/recipes/410692/
# This class provides the functionality we want. You only need to look at
# this if you want to know how this works. It only needs to be defined
# once, no need to muck around with its internals.


class switch(object):
    def __init__(self, value):
        self.value = value
        self.fall = False

    def __iter__(self):
        """Return the match method once, then stop"""
        yield self.match
        raise StopIteration

    def match(self, *args):
        """Indicate whether or not to enter a case suite"""
        if self.fall or not args:
            return True
        elif self.value in args:  # changed for v1.5, see below
            self.fall = True
            return True
        else:
            return False


=======
>>>>>>> 36c2c9e8
# This script takes in a csv exported file from the Saleae Logic software
# and finds out if the timing passes or fails
import csv
import sys
<<<<<<< HEAD

# Columns in the csv file correspond to certain information. 
# There is a timestamp, a scope sync bit, an atten bit, a tr bit and an rf bit.
##time_index = 0
##ss_index = 1
##a_index = 2
##tr_index = 3
##rf_index = 4

# This is for the ATR version of the borealis code where we have a SS bit and an ATR bit only
time_index = 0
ss_index = 1
atr_index = 2

# The time delays between each of the various events can be programmed, so here we can change them
# start_delay_us = 49500            # Delay between scope sync low and scope sync high
# scope_sync_pre_delay_us = 0  # Delay between scope sync high and ATTEN high
# atten_pre_delay_us = 10       # Delay between ATTEN high and TR high
# tr_pre_delay_us = 60           # Delay between TR high and RF pulse high
# rf_pulse_time_us = 300        # How long is the RF pulse?
# tr_post_delay_us = 40         # Delay between RF low and TR low
# atten_post_delay_us = 10       # Delay between TR low and ATTEN low
THRESHOLD_US = 1
BETWEEN_PULSE_SEQUENCES_THRESHOLD_US = 4000  # threshold for between pulse sequences
# scope_sync_pre_delay_to_atr_us = 0 # how long between scope sync high and first atr going high?
atr_pulse_length_us = 320  # How long is the atr pulse ?

# Various items related to scope sync delay
num_ranges = 75
rsep_km = 45
first_range_km = 180
speed_of_light = 299792458.0
scope_sync_post_delay_us = (num_ranges * rsep_km + first_range_km) * \
                           1000.0 * 1000000 * 2.0 / speed_of_light
print("Scope sync post delay: " + str(scope_sync_post_delay_us) + " us")

# Items related to the pulse sequence
tau_us = 1500
# pulse_sequence = [0,14,22,24,27,31,42,43]
# pulse_sequence = [0,5,8,12,18,30,32,33]
pulse_sequence_8 = [0, 14, 22, 24, 27, 31, 42, 43]
pulse_sequence = pulse_sequence_8

# State machine
# states = ("unknown", "between_sequences", "start_of_sequence", "atten_pre_pulse", "tr_pre_pulse", "pulse", "tr_post_pulse", "atten_post_pulse", "between_pulses", "end_of_sequence")
states = ("unknown", "between_sequences", "start_of_sequence", "atr_pulse", "between_pulses",
          "end_of_sequence")  # For ATR
state = states[0]
print("state is : " + state)

# Get the file and read into memory
test_file = csv.reader(open(sys.argv[1], 'r'), delimiter=',')
=======


class Switch(object):
    # Nabbed this class from http://code.activestate.com/recipes/410692/
    # This class provides the functionality we want. You only need to look at
    # this if you want to know how this works. It only needs to be defined
    # once, no need to muck around with its internals.
    def __init__(self, value):
        self.value = value
        self.fall = False

    def __iter__(self):
        """Return the match method once, then stop"""
        yield self.match
        raise StopIteration

    def match(self, *args):
        """Indicate whether or not to enter a case suite"""
        if self.fall or not args:
            return True
        elif self.value in args:  # changed for v1.5, see below
            self.fall = True
            return True
        else:
            return False


# Columns in the csv file correspond to certain information. 
# There is a timestamp, a pps signal (from octoclock), a tr bit and an rf bit.
time_index = 0
pps_index = 1
tr_index = 2
rf_index = 3

# The time delays between each of the various events can be programmed, so here we can change them
tr_pre_delay_us = 65          # Delay between TR high and RF pulse high
rf_pulse_time_us = 296.3        # How long is the RF pulse?
tr_post_delay_us = 58         # Delay between RF low and TR low
THRESHOLD_US = 3              # What error are we willing to live with?

# Items related to the pulse sequence
tau_us = 1500
pulse_sequence = [0, 14, 22, 24, 27, 31, 42, 43]  # This is the normal 8 pulse sequence
# pulse_sequence = [0,5,8,12,18,30,32,33]  # This is another 8 pulse sequence, a golomb sequence

# State machine
states = ("unknown", "between_sequences", "tr_pre_pulse", "pulse",
          "tr_post_pulse", "between_pulses")
state = states[0]  # Unknown

# Get the file and read into memory
test_file = None
try:
    test_file = csv.reader(open(sys.argv[1], 'r'), delimiter=',')
except IOError as e:
    print(e)
    exit(1)
>>>>>>> 36c2c9e8

max_time_error_us = 0.0
timestamp = 0.0
pulse_num = 0
num_pulses = len(pulse_sequence)
<<<<<<< HEAD
for row in test_file:
    timestamp_previous = timestamp
    timestamp = float(row[0])
    ## There are 16 possible cases for the 4 bits, so let's just handle them all
    # bits_value = (int(row[ss_index]) << ss_index-1)
    # bits_value += (int(row[a_index]) << a_index-1)
    # bits_value += (int(row[tr_index]) << tr_index-1)
    # bits_value += (int(row[rf_index]) << rf_index-1)
    # There are 4 possible cases for the 2 bits, so handle them all
    bits_value = (int(row[ss_index]) << ss_index - 1)
    bits_value += (int(row[atr_index]) << atr_index - 1)
    print("state: " + state + " pulse number: " + str(pulse_num))
    print("Bits value : " + str(bits_value))
    for case in switch(bits_value):
        if case(0):  # Both ss and atr are low, so we are either at start of sequence or between pulses...
            if state == states[0]:  # if we are currently in an unknown state, then let's just continue
                continue
            elif state == states[1]:  # if we were previously between sequences, then we are now at start of sequence
                state = states[2]
                pulse_num = 0
                timediff = timestamp - timestamp_previous
                if abs(timediff) > BETWEEN_PULSE_SEQUENCES_THRESHOLD_US:
                    print "TIMING ERROR: LARGE TIME BETWEEN SEQUENCES: " + str(timediff) + " us"
            elif state == states[3]:  # previously in atr pulse, now between pulses
                timediff = timestamp - timestamp_previous
                time_error_us = (timediff - atr_pulse_length_us / 1000000.0) * 1000000.0
                if abs(time_error_us) > THRESHOLD_US:
                    if max_time_error_us < time_error_us:
                        max_time_error_us = time_error_us
                    print("TIMING ERROR: ATR PULSE LENGTH: " + str(time_error_us) + " us")
                    print("Time diff: " + str(timediff * 1000000.0) + " us")
                if pulse_num == num_pulses - 1:
                    state = states[5]
                else:
                    pulse_num += 1
                    # Between pulses
                    state = states[4]
            else:
                print ("ERROR WITH PULSE SEQUENCE, state was " + state +
                       " but we now see between pulses or beginning of sequence. Resetting")
                state == states[0]
            break

        if case(1):  # Between sequences
            if state == states[0]:
                state = states[1]  # Now between sequences if we didn't know before
            elif state == states[5]:  # End of sequence, so now between sequences
                timediff = timestamp - timestamp_previous
                time_error_us = (timediff - scope_sync_post_delay_us / 1000000.0) * 1000000.0
                if abs(time_error_us) > THRESHOLD_US:
                    if max_time_error_us < time_error_us:
                        max_time_error_us = time_error_us
                    print("TIMING ERROR SS_POST_DELAY: " + str(time_error_us) + " us")
                    state = states[1]
            else:
                print ("ERROR WITH PULSE SEQUENCE, state was " + state +
                       " but we now see only ss high. Resetting")
                state = states[0]
            break

        if case(2):  # ATR high, ss low, so in a pulse
            if state == states[0]:
                continue
            elif state == states[1]:  # between sequences, so first pulse now
                if pulse_num != 0:
                    print("ERROR: We were between sequences, but pulse number is not 0! Resetting")
                    state = states[0]
                    break
                timediff = timestamp - timestamp_previous
                if abs(timediff) > BETWEEN_PULSE_SEQUENCES_THRESHOLD_US:
                    print "TIMING ERROR: LARGE TIME BETWEEN SEQUENCES: " + str(timediff) + " us"
                pulse_num += 1
                state = states[3]  # Still in a pulse
            elif state == states[4]:  # Between pulses, so in some pulse now
                if pulse_num == num_pulses - 1:
                    state = states[5]  # now in end of sequence
                else:
                    pulse_num += 1
                    state = states[3]  # Still in a pulse
                    timediff = timestamp - timestamp_previous
                    correct_delay_us = tau_us * (pulse_sequence[pulse_num] -
                                                 pulse_sequence[pulse_num - 1]) - \
                                       atr_pulse_len_us
                    time_error_us = (timediff - correct_delay_us / 1000000.0) * 1000000.0
                    if abs(time_error_us) > THRESHOLD_US:
                        if max_time_error_us < time_error_us:
                            max_time_error_us = time_error_us
                        print("TIMING ERROR between pulses: " + str(time_error_us) + " us")
            else:
                print("ERROR WITH PULSE SEQUENCE, state was " + state +
                      " but we now see both atr and ss high. Resetting")
                state = states[0]
                break

        if case(3):
            print ("ERROR: ATR and SS both HIGH. Resetting")
            state = states[0]
            break
            # atr and ss high,  error
            # if state == states[0]:
            #  continue
            # elif state == states[2]:
            #  timediff = timestamp - timestamp_previous
            #  time_error_us = (timediff-scope_sync_pre_delay_us/1000000.0)*1000000.0
            #  if(abs(time_error_us) > THRESHOLD_US):
            #    if max_time_error_us < time_error_us:
            #      max_time_error_us = time_error_us
            #    print("TIMING ERROR1: " + str(time_error_us) + " us")
            #  # Pre pulse
            #  state = states[3]
            # elif state == states[8]:
            #  timediff = timestamp - timestamp_previous
            #  correct_delay_us = tau_us*(pulse_sequence[pulse_num]-pulse_sequence[pulse_num-1]) - tr_post_delay_us - atten_post_delay_us - atten_pre_delay_us - tr_pre_delay_us - rf_pulse_time_us
            #  time_error_us = (timediff - correct_delay_us/1000000.0)*1000000.0
            #  if(abs(time_error_us) > THRESHOLD_US):
            #    if max_time_error_us < time_error_us:
            #      max_time_error_us = time_error_us
            #    print("TIMING ERROR2: " + str(time_error_us) + " us")
            #  # Pre pulse
            #  state = states[3]
            # elif state == states[6]:
            #  timediff = timestamp - timestamp_previous
            #  time_error_us = (timediff-tr_post_delay_us/1000000.0)*1000000.0
            #  if(abs(time_error_us) > THRESHOLD_US):
            #    if max_time_error_us < time_error_us:
            #      max_time_error_us = time_error_us
            #    print("TIMING ERROR3: " + str(time_error_us) + " us")
            #    print("Time diff: " + str(timediff*1000000.0) + " us")
            #  # Post pulse
            #  state = states[7]
            # else:
            #  print ("ERROR WITH PULSE SEQUENCE, state was "+state+" but we now see atten and ss high. Resetting")
            #  state == states[0]
            # break

            # if case(7):
            #  # Scope sync, atten and tr high - either before or right after a pulse
            #  if state == states[0]:
            #    continue
            #  elif state == states[3]:
            #    timediff = timestamp - timestamp_previous
            #    time_error_us = (timediff - atten_pre_delay_us/1000000.0)*1000000.0
            #    if(abs(time_error_us) > THRESHOLD_US):
            #      if max_time_error_us < time_error_us:
            #        max_time_error_us = time_error_us
            #      print("TIMING ERROR1: " + str(time_error_us) + " us")
            #    state = states[4]
            #  elif state == states[5]:
            #    timediff = timestamp - timestamp_previous
            #    time_error_us = (timediff - rf_pulse_time_us/1000000.0)*1000000.0
            #    if(abs(time_error_us) > THRESHOLD_US):
            #      if max_time_error_us < time_error_us:
            #        max_time_error_us = time_error_us
            #      print("TIMING ERROR2: " + str(time_error_us) + " us")
            #    state = states[6]
            #  else:
            #    print ("ERROR WITH PULSE SEQUENCE, state was "+state+" but we now see ss atten and tr high. Resetting")
            #    state == states[0]
            #  break

            # if case(15):
            #  if state == states[0]:
            #    continue
            #  elif state == states[4]:
            #    timediff = timestamp - timestamp_previous
            #    time_error_us = (timediff - tr_pre_delay_us/1000000.0)*1000000.0
            #    if(abs(time_error_us) > THRESHOLD_US):
            #      if max_time_error_us < time_error_us:
            #        max_time_error_us = time_error_us
            #      print("TIMING ERROR: " + str(time_error_us) + " us")
            #    # We now go from tr high to pulse
            #    state = states[5]
            #  else:
            #    # Error
            #    print("ERROR WITH PULSE SEQUENCE, state was " + state + " but now we see all high. Resetting")
            #    state = states[0]
            #  break
            #
=======
previous_bits_value = 0
for row_num, row in enumerate(test_file):
    # There are 8 possible cases for the 3 bits, so let's just handle them all. The PPS signal is
    # just recorded for future reference, and the case statements with it high are basically ignored
    bits_value = (int(row[pps_index]) << pps_index-1)
    bits_value += (int(row[tr_index]) << tr_index-1)
    bits_value += (int(row[rf_index]) << rf_index-1)
    if abs(previous_bits_value - bits_value) == 1:
        previous_bits_value = bits_value
        continue
    previous_bits_value = bits_value
    timestamp_previous = timestamp
    timestamp = float(row[0])
    print("\n" + str(row_num) + " State: " + state)
    print("Pulse number: " + str(pulse_num))
    print("Bits value : "+str(bits_value))

    for case in Switch(bits_value):

        # TR and RF bits are low, so we are unknown, between sequences or between pulses.
        # Valid previous states are: unknown and tr_post_pulse
        if case(0) or case(1):
            if state == states[0]:  # previous state unknown, so try 'between sequences'
                state = states[1]  # between_sequences
                pulse_num = 0
                if __debug__:
                    print("Starting sequence")
            elif state == states[4]:  # previous state tr_post_pulse, now between pulses/sequences
                if pulse_num == num_pulses - 1:  # If we finished the last pulse
                    state = states[1]  # Now we're between sequences
                    if __debug__:
                        print("Starting downtime between sequences")
                    pulse_num = 0
                else:
                    state = states[5]  # Otherwise we're between pulses
                    if __debug__:
                        print("Between pulses")
                timediff = timestamp - timestamp_previous
                time_error_us = (timediff - tr_post_delay_us / 1000000.0) * 1000000.0
                if abs(time_error_us) > THRESHOLD_US:
                    if max_time_error_us < time_error_us:
                        max_time_error_us = time_error_us
                    print("TIMING ERROR TR_POST_DELAY: " + str(time_error_us) + " us")
            else:
                print ("ERROR WITH PULSE SEQUENCE, state was " + state +
                       " but we now see between pulses or sequences. Resetting")
                state = states[0]  # unknown
                pulse_num = 0
            break

        # We have just the TR bit high
        # Valid previous states are unknown, between_sequences, pulse, or between_pulses
        # Valid states now are tr_pre_pulse or tr_post_pulse
        if case(2) or case(3):
            if state == states[0]:  # If we are unknown state just skip this and continue
                continue
            elif state == states[1]:  # If we were between sequences, now we're starting sequence
                # TODO: We can calculate time between sequences here if we want
                # Starting pulse sequence
                state = states[2]  # tr_pre_pulse
            elif state == states[3]:  # If we were in a pulse, now we're post pulse
                timediff = timestamp - timestamp_previous
                time_error_us = (timediff-rf_pulse_time_us/1000000.0)*1000000.0
                if abs(time_error_us) > THRESHOLD_US:
                    if max_time_error_us < time_error_us:
                        max_time_error_us = time_error_us
                    print("TIMING ERROR RF PULSE LENGTH: " + str(time_error_us) + " us")
                    print("Time diff: " + str(timediff*1000000.0) + " us")
                if pulse_num < num_pulses-1:  # If we haven't finished sequence, increment counter
                    pulse_num += 1
                state = states[4]  # tr_post_pulse now
            elif state == states[5]:  # If we were between pulses, should be tr pre-pulse now
                timediff = timestamp - timestamp_previous
                total_pulse_time = tr_post_delay_us + tr_pre_delay_us + rf_pulse_time_us
                inter_pulse_time = tau_us*(pulse_sequence[pulse_num] - pulse_sequence[pulse_num-1])
                correct_delay_us = inter_pulse_time - total_pulse_time
                time_error_us = (timediff - correct_delay_us / 1000000.0) * 1000000.0
                if abs(time_error_us) > THRESHOLD_US:
                    if max_time_error_us < time_error_us:
                        max_time_error_us = time_error_us
                    print("TIMING ERROR BETWEEN_PULSES: " + str(time_error_us) + " us")
                state = states[2]  # tr_pre_pulse
            else:
                print ("ERROR WITH PULSE SEQUENCE, state was " + state +
                       " but we now see only TR high. Resetting")
                state = states[0]
                pulse_num = 0
            break

        # We have just the RF bit high, This is an error condition
        if case(4) or case(5):
            # Error, RF high but TR is not
            print("Error, only RF is high, TR is not!")
            break

        # We have the TR and RF bits high, so we are in state 'pulse'
        # Valid previous states are unknown, or tr_pre_pulse
        # Valid states now are pulse
        if case(6) or case(7):
            if state == states[0]:  # If we are unknown state just skip this and continue
                continue
            elif state == states[2]:  # If we were in tr_pre_pulse
                timediff = timestamp - timestamp_previous
                time_error_us = (timediff-tr_pre_delay_us/1000000.0)*1000000.0
                if abs(time_error_us) > THRESHOLD_US:
                    if max_time_error_us < time_error_us:
                        max_time_error_us = time_error_us
                    print("TIMING ERROR TR_PRE_DELAY: " + str(time_error_us) + " us")
                state = states[3]
            else:
                print ("ERROR WITH PULSE SEQUENCE, state was " + state +
                       " but we now see TR and RF high. Resetting")
                state = states[0]
                pulse_num = 0
            break

>>>>>>> 36c2c9e8
print("Max timing error: " + str(max_time_error_us) + " us")<|MERGE_RESOLUTION|>--- conflicted
+++ resolved
@@ -1,94 +1,9 @@
 #! /usr/bin/env python
 
-<<<<<<< HEAD
-# Nabbed this class from http://code.activestate.com/recipes/410692/
-# This class provides the functionality we want. You only need to look at
-# this if you want to know how this works. It only needs to be defined
-# once, no need to muck around with its internals.
-
-
-class switch(object):
-    def __init__(self, value):
-        self.value = value
-        self.fall = False
-
-    def __iter__(self):
-        """Return the match method once, then stop"""
-        yield self.match
-        raise StopIteration
-
-    def match(self, *args):
-        """Indicate whether or not to enter a case suite"""
-        if self.fall or not args:
-            return True
-        elif self.value in args:  # changed for v1.5, see below
-            self.fall = True
-            return True
-        else:
-            return False
-
-
-=======
->>>>>>> 36c2c9e8
 # This script takes in a csv exported file from the Saleae Logic software
 # and finds out if the timing passes or fails
 import csv
 import sys
-<<<<<<< HEAD
-
-# Columns in the csv file correspond to certain information. 
-# There is a timestamp, a scope sync bit, an atten bit, a tr bit and an rf bit.
-##time_index = 0
-##ss_index = 1
-##a_index = 2
-##tr_index = 3
-##rf_index = 4
-
-# This is for the ATR version of the borealis code where we have a SS bit and an ATR bit only
-time_index = 0
-ss_index = 1
-atr_index = 2
-
-# The time delays between each of the various events can be programmed, so here we can change them
-# start_delay_us = 49500            # Delay between scope sync low and scope sync high
-# scope_sync_pre_delay_us = 0  # Delay between scope sync high and ATTEN high
-# atten_pre_delay_us = 10       # Delay between ATTEN high and TR high
-# tr_pre_delay_us = 60           # Delay between TR high and RF pulse high
-# rf_pulse_time_us = 300        # How long is the RF pulse?
-# tr_post_delay_us = 40         # Delay between RF low and TR low
-# atten_post_delay_us = 10       # Delay between TR low and ATTEN low
-THRESHOLD_US = 1
-BETWEEN_PULSE_SEQUENCES_THRESHOLD_US = 4000  # threshold for between pulse sequences
-# scope_sync_pre_delay_to_atr_us = 0 # how long between scope sync high and first atr going high?
-atr_pulse_length_us = 320  # How long is the atr pulse ?
-
-# Various items related to scope sync delay
-num_ranges = 75
-rsep_km = 45
-first_range_km = 180
-speed_of_light = 299792458.0
-scope_sync_post_delay_us = (num_ranges * rsep_km + first_range_km) * \
-                           1000.0 * 1000000 * 2.0 / speed_of_light
-print("Scope sync post delay: " + str(scope_sync_post_delay_us) + " us")
-
-# Items related to the pulse sequence
-tau_us = 1500
-# pulse_sequence = [0,14,22,24,27,31,42,43]
-# pulse_sequence = [0,5,8,12,18,30,32,33]
-pulse_sequence_8 = [0, 14, 22, 24, 27, 31, 42, 43]
-pulse_sequence = pulse_sequence_8
-
-# State machine
-# states = ("unknown", "between_sequences", "start_of_sequence", "atten_pre_pulse", "tr_pre_pulse", "pulse", "tr_post_pulse", "atten_post_pulse", "between_pulses", "end_of_sequence")
-states = ("unknown", "between_sequences", "start_of_sequence", "atr_pulse", "between_pulses",
-          "end_of_sequence")  # For ATR
-state = states[0]
-print("state is : " + state)
-
-# Get the file and read into memory
-test_file = csv.reader(open(sys.argv[1], 'r'), delimiter=',')
-=======
-
 
 class Switch(object):
     # Nabbed this class from http://code.activestate.com/recipes/410692/
@@ -145,192 +60,12 @@
 except IOError as e:
     print(e)
     exit(1)
->>>>>>> 36c2c9e8
 
 max_time_error_us = 0.0
 timestamp = 0.0
 pulse_num = 0
 num_pulses = len(pulse_sequence)
-<<<<<<< HEAD
-for row in test_file:
-    timestamp_previous = timestamp
-    timestamp = float(row[0])
-    ## There are 16 possible cases for the 4 bits, so let's just handle them all
-    # bits_value = (int(row[ss_index]) << ss_index-1)
-    # bits_value += (int(row[a_index]) << a_index-1)
-    # bits_value += (int(row[tr_index]) << tr_index-1)
-    # bits_value += (int(row[rf_index]) << rf_index-1)
-    # There are 4 possible cases for the 2 bits, so handle them all
-    bits_value = (int(row[ss_index]) << ss_index - 1)
-    bits_value += (int(row[atr_index]) << atr_index - 1)
-    print("state: " + state + " pulse number: " + str(pulse_num))
-    print("Bits value : " + str(bits_value))
-    for case in switch(bits_value):
-        if case(0):  # Both ss and atr are low, so we are either at start of sequence or between pulses...
-            if state == states[0]:  # if we are currently in an unknown state, then let's just continue
-                continue
-            elif state == states[1]:  # if we were previously between sequences, then we are now at start of sequence
-                state = states[2]
-                pulse_num = 0
-                timediff = timestamp - timestamp_previous
-                if abs(timediff) > BETWEEN_PULSE_SEQUENCES_THRESHOLD_US:
-                    print "TIMING ERROR: LARGE TIME BETWEEN SEQUENCES: " + str(timediff) + " us"
-            elif state == states[3]:  # previously in atr pulse, now between pulses
-                timediff = timestamp - timestamp_previous
-                time_error_us = (timediff - atr_pulse_length_us / 1000000.0) * 1000000.0
-                if abs(time_error_us) > THRESHOLD_US:
-                    if max_time_error_us < time_error_us:
-                        max_time_error_us = time_error_us
-                    print("TIMING ERROR: ATR PULSE LENGTH: " + str(time_error_us) + " us")
-                    print("Time diff: " + str(timediff * 1000000.0) + " us")
-                if pulse_num == num_pulses - 1:
-                    state = states[5]
-                else:
-                    pulse_num += 1
-                    # Between pulses
-                    state = states[4]
-            else:
-                print ("ERROR WITH PULSE SEQUENCE, state was " + state +
-                       " but we now see between pulses or beginning of sequence. Resetting")
-                state == states[0]
-            break
 
-        if case(1):  # Between sequences
-            if state == states[0]:
-                state = states[1]  # Now between sequences if we didn't know before
-            elif state == states[5]:  # End of sequence, so now between sequences
-                timediff = timestamp - timestamp_previous
-                time_error_us = (timediff - scope_sync_post_delay_us / 1000000.0) * 1000000.0
-                if abs(time_error_us) > THRESHOLD_US:
-                    if max_time_error_us < time_error_us:
-                        max_time_error_us = time_error_us
-                    print("TIMING ERROR SS_POST_DELAY: " + str(time_error_us) + " us")
-                    state = states[1]
-            else:
-                print ("ERROR WITH PULSE SEQUENCE, state was " + state +
-                       " but we now see only ss high. Resetting")
-                state = states[0]
-            break
-
-        if case(2):  # ATR high, ss low, so in a pulse
-            if state == states[0]:
-                continue
-            elif state == states[1]:  # between sequences, so first pulse now
-                if pulse_num != 0:
-                    print("ERROR: We were between sequences, but pulse number is not 0! Resetting")
-                    state = states[0]
-                    break
-                timediff = timestamp - timestamp_previous
-                if abs(timediff) > BETWEEN_PULSE_SEQUENCES_THRESHOLD_US:
-                    print "TIMING ERROR: LARGE TIME BETWEEN SEQUENCES: " + str(timediff) + " us"
-                pulse_num += 1
-                state = states[3]  # Still in a pulse
-            elif state == states[4]:  # Between pulses, so in some pulse now
-                if pulse_num == num_pulses - 1:
-                    state = states[5]  # now in end of sequence
-                else:
-                    pulse_num += 1
-                    state = states[3]  # Still in a pulse
-                    timediff = timestamp - timestamp_previous
-                    correct_delay_us = tau_us * (pulse_sequence[pulse_num] -
-                                                 pulse_sequence[pulse_num - 1]) - \
-                                       atr_pulse_len_us
-                    time_error_us = (timediff - correct_delay_us / 1000000.0) * 1000000.0
-                    if abs(time_error_us) > THRESHOLD_US:
-                        if max_time_error_us < time_error_us:
-                            max_time_error_us = time_error_us
-                        print("TIMING ERROR between pulses: " + str(time_error_us) + " us")
-            else:
-                print("ERROR WITH PULSE SEQUENCE, state was " + state +
-                      " but we now see both atr and ss high. Resetting")
-                state = states[0]
-                break
-
-        if case(3):
-            print ("ERROR: ATR and SS both HIGH. Resetting")
-            state = states[0]
-            break
-            # atr and ss high,  error
-            # if state == states[0]:
-            #  continue
-            # elif state == states[2]:
-            #  timediff = timestamp - timestamp_previous
-            #  time_error_us = (timediff-scope_sync_pre_delay_us/1000000.0)*1000000.0
-            #  if(abs(time_error_us) > THRESHOLD_US):
-            #    if max_time_error_us < time_error_us:
-            #      max_time_error_us = time_error_us
-            #    print("TIMING ERROR1: " + str(time_error_us) + " us")
-            #  # Pre pulse
-            #  state = states[3]
-            # elif state == states[8]:
-            #  timediff = timestamp - timestamp_previous
-            #  correct_delay_us = tau_us*(pulse_sequence[pulse_num]-pulse_sequence[pulse_num-1]) - tr_post_delay_us - atten_post_delay_us - atten_pre_delay_us - tr_pre_delay_us - rf_pulse_time_us
-            #  time_error_us = (timediff - correct_delay_us/1000000.0)*1000000.0
-            #  if(abs(time_error_us) > THRESHOLD_US):
-            #    if max_time_error_us < time_error_us:
-            #      max_time_error_us = time_error_us
-            #    print("TIMING ERROR2: " + str(time_error_us) + " us")
-            #  # Pre pulse
-            #  state = states[3]
-            # elif state == states[6]:
-            #  timediff = timestamp - timestamp_previous
-            #  time_error_us = (timediff-tr_post_delay_us/1000000.0)*1000000.0
-            #  if(abs(time_error_us) > THRESHOLD_US):
-            #    if max_time_error_us < time_error_us:
-            #      max_time_error_us = time_error_us
-            #    print("TIMING ERROR3: " + str(time_error_us) + " us")
-            #    print("Time diff: " + str(timediff*1000000.0) + " us")
-            #  # Post pulse
-            #  state = states[7]
-            # else:
-            #  print ("ERROR WITH PULSE SEQUENCE, state was "+state+" but we now see atten and ss high. Resetting")
-            #  state == states[0]
-            # break
-
-            # if case(7):
-            #  # Scope sync, atten and tr high - either before or right after a pulse
-            #  if state == states[0]:
-            #    continue
-            #  elif state == states[3]:
-            #    timediff = timestamp - timestamp_previous
-            #    time_error_us = (timediff - atten_pre_delay_us/1000000.0)*1000000.0
-            #    if(abs(time_error_us) > THRESHOLD_US):
-            #      if max_time_error_us < time_error_us:
-            #        max_time_error_us = time_error_us
-            #      print("TIMING ERROR1: " + str(time_error_us) + " us")
-            #    state = states[4]
-            #  elif state == states[5]:
-            #    timediff = timestamp - timestamp_previous
-            #    time_error_us = (timediff - rf_pulse_time_us/1000000.0)*1000000.0
-            #    if(abs(time_error_us) > THRESHOLD_US):
-            #      if max_time_error_us < time_error_us:
-            #        max_time_error_us = time_error_us
-            #      print("TIMING ERROR2: " + str(time_error_us) + " us")
-            #    state = states[6]
-            #  else:
-            #    print ("ERROR WITH PULSE SEQUENCE, state was "+state+" but we now see ss atten and tr high. Resetting")
-            #    state == states[0]
-            #  break
-
-            # if case(15):
-            #  if state == states[0]:
-            #    continue
-            #  elif state == states[4]:
-            #    timediff = timestamp - timestamp_previous
-            #    time_error_us = (timediff - tr_pre_delay_us/1000000.0)*1000000.0
-            #    if(abs(time_error_us) > THRESHOLD_US):
-            #      if max_time_error_us < time_error_us:
-            #        max_time_error_us = time_error_us
-            #      print("TIMING ERROR: " + str(time_error_us) + " us")
-            #    # We now go from tr high to pulse
-            #    state = states[5]
-            #  else:
-            #    # Error
-            #    print("ERROR WITH PULSE SEQUENCE, state was " + state + " but now we see all high. Resetting")
-            #    state = states[0]
-            #  break
-            #
-=======
 previous_bits_value = 0
 for row_num, row in enumerate(test_file):
     # There are 8 possible cases for the 3 bits, so let's just handle them all. The PPS signal is
@@ -447,5 +182,4 @@
                 pulse_num = 0
             break
 
->>>>>>> 36c2c9e8
 print("Max timing error: " + str(max_time_error_us) + " us")