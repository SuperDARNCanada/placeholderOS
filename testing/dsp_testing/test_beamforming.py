--- conflicted
+++ resolved
@@ -468,11 +468,7 @@
     plot_bf_iq_data(record_data[bfiq_filetype], bfiq_filetype)
     #plot_antenna_data(record_data[tx_filetype]['tx_samples'][0,:,:], record_data[tx_filetype]['tx_antennas'][0], tx_filetype, main_antenna_count)
     #plot_antenna_data(record_data[output_samples_filetype]['data'][:,0,:], record_data[output_samples_filetype]['antenna_arrays_order'], output_samples_filetype, main_antenna_count, separate_plots=False)
-<<<<<<< HEAD
     #plot_antenna_data(record_data[rawrf_filetype]['data'][0,:,18000:20000], record_data[rawrf_filetype]['antennas_present'], rawrf_filetype, main_antenna_count,separate_plots=False)
-=======
-    plot_antenna_data(record_data[rawrf_filetype]['data'][0,:,18000:20000], record_data[rawrf_filetype]['antennas_present'], rawrf_filetype, main_antenna_count,separate_plots=False)
->>>>>>> 69151b98
     #for antenna in range(0,record_data[tx_filetype]['tx_samples'].shape[1]):
     #    fft_and_plot(record_data[tx_filetype]['tx_samples'][0,antenna,:], 5000000.0)
 
@@ -612,20 +608,11 @@
         if tx_filetype in file_types_avail and rawrf_filetype in file_types_avail:
             if sequence_dict[tx_filetype]['calculate_offsets'] and sequence_dict[rawrf_filetype]['calculate_offsets']:
                 decimation_phase_offset = get_offsets(sequence_dict[tx_filetype]['pulse_samples'], sequence_dict[rawrf_filetype]['pulse_samples'])
-<<<<<<< HEAD
                 print('There are the following phase offsets (deg) between the tx and rawrf iq data pulses on sequence {}: {}'.format(sequence_num, decimation_phase_offset))
     #print('Raw RF')
     #check_for_equal_samples_across_channels(record_data[rawrf_filetype], 18000, 20000, 0.02, main_antenna_count)
     #print('Output Samples Iq')
     #check_for_equal_samples_across_channels(record_data[output_samples_filetype], 0, record_data[output_samples_filetype]['num_samps'] - 1, 0.002, main_antenna_count)
-=======
-                #print('There are the following phase offsets (deg) between the tx and rawrf iq data pulses on sequence {}: {}'.format(sequence_num, decimation_phase_offset))
-
-    print('Raw RF')
-    check_for_equal_samples_across_channels(record_data[rawrf_filetype], 18000, 20000, 0.02, main_antenna_count)
-    print('Output Samples Iq')
-    check_for_equal_samples_across_channels(record_data[output_samples_filetype], 0, record_data[output_samples_filetype]['num_samps'] - 1, 0.002, main_antenna_count)
->>>>>>> 69151b98
 
 if __name__ == '__main__':
     main()
