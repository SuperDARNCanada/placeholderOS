--- conflicted
+++ resolved
@@ -314,15 +314,10 @@
         first_range_samples = {slice_id : int(math.ceil(self.slice_dict[slice_id]['first_range']/self.slice_dict[slice_id]['range_sep']))
             for slice_id in self.slice_ids}
 
-<<<<<<< HEAD
-        # time for number of ranges given, in us, taking into account frang and nrang.          
-        self.ssdelay = max([(self.slice_dict[slice_id]['nrang'] + first_range_samples[slice_id]) *
-                            (1.0e6/self.transmit_metadata.output_rx_rate) for slice_id in self.slice_ids])
-=======
         # time for number of ranges given, in us, taking into account first_range and num_ranges.          
         self.ssdelay = max([(self.slice_dict[slice_id]['num_ranges'] + first_range_samples[slice_id]) *
-                            self.slice_dict[slice_id]['pulse_len'] for slice_id in self.slice_ids])
->>>>>>> 22548d07
+                            (1.0e6/self.transmit_metadata.output_rx_rate) for slice_id in self.slice_ids])
+
 
         # The delay is long enough for any slice's pulse length and num_ranges to be accounted for.
 
