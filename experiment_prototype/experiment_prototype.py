--- conflicted
+++ resolved
@@ -14,14 +14,11 @@
 import sys
 import copy
 import os
-<<<<<<< HEAD
+import math
 import numpy as np
 import itertools
 from scipy.constants import speed_of_light
-=======
-import math
->>>>>>> 09f96c46
-#import pygit2
+
 
 BOREALISPATH = os.environ['BOREALISPATH']
 sys.path.append(BOREALISPATH)
@@ -188,7 +185,6 @@
     you can offset one slice's sequence from the other by a certain time value so as to not run both
     frequencies in the same pulse, etc.
 
-<<<<<<< HEAD
 comment
     a comment string that will be placed in the borealis files describing the slice.
 
@@ -213,10 +209,6 @@
 
 Should add:
 
-=======
-Should add:
-
->>>>>>> 09f96c46
 scanboundt : time past the hour to start a scan at ?
 """
 
@@ -287,13 +279,9 @@
         self.__new_slice_id = 0
 
         # Centre frequencies can be specified in your experiment class using the setter. TODO: make modifiable (with warning that it takes time. Get time estimate for this.
-<<<<<<< HEAD
-        self.__txctrfreq = 12000  # in kHz.
-        self.__rxctrfreq = 12000  # in kHz.
-=======
+
         self.__txctrfreq = self.txctrfreq = 12000  # in kHz.
         self.__rxctrfreq = self.rxctrfreq = 12000  # in kHz.
->>>>>>> 09f96c46
 
         # Load the config, hardware, and restricted frequency data
 
@@ -500,12 +488,7 @@
     @property
     def txctrfreq(self):
         """
-<<<<<<< HEAD
         The transmission centre frequency that USRP is tuned to (kHz).
-=======
-        The transmission centre frequency that USRP is tuned to (Hz).
-
->>>>>>> 09f96c46
         If you would like to change this value, note that it will take tuning time.
         """
         return self.__txctrfreq
@@ -513,21 +496,13 @@
     @txctrfreq.setter
     def txctrfreq(self, value):
         """
-<<<<<<< HEAD
         Set the transmission centre frequency that USRP is tuned to. 
         
-        This will take tuning time, use with caution.     
-            
-        :param value: int for transmission centre frequency to tune USRP to (kHz).
-=======
-        Set the transmission centre frequency that USRP is tuned to.
-
         This will take tuning time, use with caution. The USRP center frequency can only be tuned
         in steps of the master clock rate / 2^32. We determine the closest value to the desired
         center frequency and adjust to that.
 
-        :param value: int for transmission centre frequency to tune USRP to (Hz).
->>>>>>> 09f96c46
+        :param value: int for transmission centre frequency to tune USRP to (kHz).
         """
         # TODO review if this should be modifiable, definitely takes tuning time.
         if isinstance(value, int):
@@ -571,13 +546,7 @@
     @property
     def rxctrfreq(self):
         """
-<<<<<<< HEAD
         The receive centre frequency that USRP is tuned to (kHz).
-        
-=======
-        The receive centre frequency that USRP is tuned to (Hz).
-
->>>>>>> 09f96c46
         If you would like to change this, note that it will take tuning time.
         """
         return self.__rxctrfreq
@@ -585,21 +554,13 @@
     @rxctrfreq.setter
     def rxctrfreq(self, value):
         """
-<<<<<<< HEAD
-        Set the receive centre frequency that USRP is tuned to (kHz). 
-        
-        This will take tuning time, use with caution.  
-        
-        :param value: int for receive centre frequency to tune USRP to (kHz).
-=======
-        Set the receive centre frequency that USRP is tuned to (Hz).
+        Set the receive centre frequency that USRP is tuned to (kHz).
 
         This will take tuning time, use with caution.
 
-        :param value: int for receive centre frequency to tune USRP to (Hz). The USRP center
+        :param value: int for receive centre frequency to tune USRP to (kHz). The USRP center
         frequency can only be tuned in steps of the master clock rate / 2^32. We determine the
         closest value to the desired center frequency and adjust to that.
->>>>>>> 09f96c46
         """
         # TODO review if this should be modifiable, definitely takes tuning time.
         if isinstance(value, int):
