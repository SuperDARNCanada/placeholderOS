#!/usr/bin/env python3

"""
    experiment_prototype
    ~~~~~~~~~~~~~~~~~~~~
    This is the base module for all experiments. An experiment will only run if it
    inherits from this class.

    :copyright: 2018 SuperDARN Canada
    :author: Marci Detwiller
"""

from __future__ import print_function
import sys
import copy
import os
import numpy as np
import itertools
from scipy.constants import speed_of_light
#import pygit2

BOREALISPATH = os.environ['BOREALISPATH']
sys.path.append(BOREALISPATH)

from experiment_prototype.experiment_exception import ExperimentException
from sample_building.sample_building import get_wavetables
from experiment_prototype import list_tests

from utils.experiment_options.experimentoptions import ExperimentOptions
from experiment_prototype.scan_classes.scans import Scan, ScanClassBase

interface_types = frozenset(['SCAN', 'INTTIME', 'INTEGRATION', 'PULSE'])
""" The types of interfacing available for slices in the experiment.

INTERFACING TYPES:

NONE
    Only the default, must be changed.

SCAN
    Scan by scan interfacing. exp_slice #1 will scan first
    followed by exp_slice #2 and subsequent exp_slice's.

INTTIME
    nave by nave interfacing (full integration time of
    one pulse_sequence, then the next). Time/number of pulse_sequences
    dependent on intt and intn in exp_slice. Effectively
    simultaneous scan interfacing, interleaving each
    integration time in the scans. exp_slice #1 first inttime or
    beam direction will run followed by exp_slice #2's first inttime,
    etc. if exp_slice #1's len(scan) is greater than exp_slice #2's, exp_slice
    #2's last integration will run and then all the rest of exp_slice
    #1's will continue until the full scan is over. exp_slice 1
    and 2 must have the same scan boundary, if any boundary.
    All other may differ.

INTEGRATION
    integration by integration interfacing (one
    #pulse_sequence of one exp_slice, then the next). exp_slice #1 and
    exp_slice #2 must have same intt and intn. Integrations will
    switch between one and the other until time is up/nave is
    reached.

PULSE
    Simultaneous pulse_sequence interfacing, pulse by pulse
    creates a single pulse_sequence. exp_slice A and B might have different
    frequencies (stereo) and/or may have different pulse
    length, mpinc, pulse_sequence, but must have the same integration
    time. They must also have same len(scan), although they may
    use different directions in scan. They must have the same
    scan boundary if any. A time offset between the pulses
    starting may be set (seq_timer in exp_slice). exp_slice A
    and B will have integrations that run at the same time.

"""

slice_key_set = frozenset(["slice_id", "cpid", "tx_antennas", "rx_main_antennas",
                    "rx_int_antennas", "pulse_sequence", "pulse_shift", "mpinc",
                    "pulse_len", "nrang", "frang", "intt", "intn", "beam_angle",
                    "beam_order", "scanboundflag", "scanbound", "txfreq", "rxfreq",
                    "clrfrqrange", "acf", "xcf", "acfint", "wavetype", "seqoffset",
                    "iwavetable", "qwavetable", "comment", "rsep", "lag_table"])
# TODO add scanboundt?
"""
**Description of Slice Keys**

slice_id
    The ID of this slice object. An experiment can have multiple slices.

cpid
    The ID of the experiment, consistent with existing radar control programs.

tx_antennas
    The antennas to transmit on, default is all main antennas given max
    number from config.

rx_main_antennas
    The antennas to receive on in main array, default = all antennas
    given max number from config.

rx_int_antennas
    The antennas to receive on in interferometer array, default is all
    antennas given max number from config.

pulse_sequence
    The pulse sequence timing, given in quantities of mpinc, for example
    normalscan = [0, 14, 22, 24, 27, 31, 42, 43]

mpinc
    multi-pulse increment in us, Defines minimum space between pulses.

pulse_shift
    Allows phase shifting between pulses, enabling encoding of pulses. Default all
    zeros for all pulses in pulse_sequence.

pulse_len
    length of pulse in us. Range gate size is also determined by this.

nrang
    Number of range gates.

frang
    first range gate, in km

intt
    duration of an integration, in ms. (maximum)

intn
    number of averages to make a single integration, if intt = None.

beam_angle
    list of beam directions, in degrees off azimuth. Positive is E of N. Array
    length = number of beams. Traditionally beams have been 3.24 degrees separated but we
    don't refer to them as beam -19.64 degrees, we refer as beam 1, beam 2. Beam 0 will
    be the 0th element in the list, beam 1 will be the 1st, etc. These beam numbers are
    needed to write the beam_order list. This is like a mapping of beam number (list
    index) to beam direction off boresight.

beam_order
    beam numbers written in order of preference, one element in this list corresponds to
    one integration period. Can have lists within the list, resulting in multiple beams
    running simultaneously in the averaging period, so imaging. A beam number of 0 in
    this list gives us the direction of the 0th element in the beam_angle list. It is
    up to the writer to ensure their beam pattern makes sense. Typically beam_order is
    just in order (scanning W to E or E to W, ie. [0, 1, 2, 3, 4, 5, 6, 7, 8, 9, 10,
    11, 12, 13, 14, 15]. You can list numbers multiple times in the beam_order list,
    for example [0, 1, 1, 2, 1] or use multiple beam numbers in a single
    integration time (example [[0, 1], [3, 4]], which would trigger an imaging
    integration. When we do imaging we will still have to quantize the directions we
    are looking in to certain beam directions.

scanboundflag
    flag for whether there is a scan boundary to wait for in order to start a new scan.

scanbound
    time that is allotted for a scan before a new scan boundary occurs (ms).

clrfrqrange
    range for clear frequency search, should be a list of length = 2, [min_freq, max_freq]
    in kHz.

txfreq
    transmit frequency, in kHz. Note if you specify clrfrqrange it won't be used.

rxfreq
    receive frequency, in kHz. Note if you specify clrfrqrange or txfreq it won't be used. Only
    necessary to specify if you want a receive-only slice.

wavetype
    string for wavetype. The default is SINE. Any other wavetypes not currently supported but
    possible to add in at later date.

iwavetable
    a list of numeric values to sample from. The default is None. Not currently supported
    but could be set up (with caution) for non-SINE.

qwavetable
    a list of numeric values to sample from. The default is None. Not currently supported
    but could be set up (with caution) for non-SINE.

seqoffset
    offset in us that this slice's sequence will begin at, after the start of the sequence.
    This is intended for PULSE interfacing, when you want multiple slice's pulses in one sequence
    you can offset one slice's sequence from the other by a certain time value so as to not run both
    frequencies in the same pulse, etc.

comment
    a comment string that will be placed in the borealis files describing the slice.

acf
    flag for rawacf and generation. The default is False.

xcf
    flag for cross-correlation data. The default is True if acf is True, otherwise False.

acfint
    flag for interferometer autocorrelation data. The default is True if acf is True, otherwise
    False.

rsep
<<<<<<< HEAD
    a calculated value from pulse_len. If already set, it will be overwritten to be the correct
    value determined by the pulse_len. Used for acfs.
=======
    a calculated value from pulse_len. If already set, it will be overwritten to be the correct 
    value determined by the pulse_len. Used for acfs. This is the range gate separation, 
    in azimuthal direction, in km.
>>>>>>> e5e9dfa301e927aa564c8f17565c001c6439ef11

lag_table
    used in acf calculations. It is a list of lags. Example of a lag: [24, 27] from
    8-pulse normalscan.

Should add:

scanboundt : time past the hour to start a scan at ?
"""

hidden_key_set = frozenset(['rxonly', 'clrfrqflag', 'slice_interfacing'])
"""
These are used by the build_scans method (called from the experiment_handler every
time the experiment is run). If set by the user, the values will be overwritten and
therefore ignored.
"""

class ExperimentPrototype(object):
    """
    The base class for all experiments.

    A prototype experiment class composed of metadata, including experiment slices (exp_slice)
    which are dictionaries of radar parameters. Basic, traditional experiments will be composed of
    a single slice. More complicated experiments will be composed of multiple slices that
    interface in one of four pre-determined ways, as described under interface_types.

    This class is used via inheritance to create experiments.

    Some variables shouldn't be changed by the experiment, and their properties do not have setters.
    Some variables can be changed in the init of your experiment, and can also be modified
    in-experiment by the class method 'update' in your experiment class. These variables have been
    given property setters.

    The following are the user-modifiable attributes of the ExperimentPrototype that are
    used to make an experiment:

    * xcf: boolean for cross-correlation data
    * acf: boolean for auto-correlation data on main array
    * acfint: boolean for auto-correlation data on interferometer array
    * txctrfreq: transmit centre frequency (that RF chain is tuned to) - modifying
      requires tuning time.
    * rxctrfreq: receive centre frequency - modifying requires tuning time.
    * slice_dict: modifiable only using the add_slice, edit_slice, and del_slice
      methods.
    * interface: modifiable using the add_slice, edit_slice, and del_slice
      methods, or by updating the interface dict directly.

    """

    __slice_keys = slice_key_set

    __hidden_slice_keys = hidden_key_set

    def __init__(self, cpid, comment_string=''):
        """
        Base initialization for your experiment.
        :param cpid: unique id necessary for each control program (experiment)
        """

        try:
            assert isinstance(cpid, int)  # TODO add check for uniqueness
        except AssertionError:
            errmsg = 'CPID must be a unique int'
            raise ExperimentException(errmsg)

        self.__experiment_name = self.__class__.__name__  # TODO use this to check the cpid is correct using pygit2, or __class__.__module__ for module name

        self.__cpid = cpid

        self.__comment_string = comment_string

        self.__slice_dict = {}

        self.__new_slice_id = 0

        # Centre frequencies can be specified in your experiment class using the setter. TODO: make modifiable (with warning that it takes time. Get time estimate for this.
        self.__txctrfreq = 12000  # in kHz.
        self.__rxctrfreq = 12000  # in kHz.

        # Load the config, hardware, and restricted frequency data
        self.__options = ExperimentOptions()
        self.__txrate = self.__options.tx_sample_rate  # sampling rate, samples per sec, Hz.
        self.__rxrate = self.__options.rx_sample_rate  # sampling rate for rx in samples per sec
        # Transmitting is possible in the range of txctrfreq +/- (txrate/2) because we have iq data
        # Receiving is possible in the range of rxctrfreq +/- (rxrate/2)

        # The following are processing defaults. These can be set by the experiment using the setter
        #   upon instantiation. These are defaults for all slices, but these values are
        #   slice-specific so if the slice is added with these flags specified, that will override
        #   these values for the specific slice.
        self._xcf = False  # cross-correlation
        self._acf = False  # auto-correlation
        self._acfint = False  # interferometer auto-correlation.

        self._interface = {}  # setup_interfacing(self.num_slices)
        # TODO discuss rephrasing the description of _interface as a graph with defined rules
        # Dictionary of how each exp_slice interacts with the other slices. Default is "NONE" for
        #  all, but must be modified in experiment. NOTE keys are as such: (0,1), (0,2), (1,2),
        # NEVER includes (2,0) etc. The only interface options are those specified in
        # interface_types.

        # The following are for internal use only, and should not be modified in the experimental
        #  class, but will be modified by the class method build_scans. For this reason they
        #  are private, with getters only, in case they are used for reference by the user.
        # These are used internally to build iterable objects out of the slice using the
        # interfacing specified.

        self.__slice_id_scan_lists = None
        self.__scan_objects = []

        # TODO Remove above two variables after adding this type below
        self.__running_experiment = None # this will be of ScanClassBase type

    @property
    def cpid(self):
        """
        This experiment's CPID (control program ID, a term that comes from ROS).

        The CPID is read-only once established in instantiation.
        """

        return self.__cpid

    @property
    def comment_string(self):
        """
        A string related to the experiment, to be placed in the experiment's files.

        This is read-only once established in instantiation.
        """

        return self.__comment_string

    @property
    def num_slices(self):
        """
        The number of slices currently in the experiment.

        Will change after methods add_slice or del_slice are called.
        """

        return len(self.__slice_dict)

    @property
    def slice_keys(self):
        """
        The list of slice keys available.

        This cannot be updated. These are the keys in the current ExperimentPrototype
        slice_keys dictionary (the parameters available for slices).
        """

        return self.__slice_keys

    @property
    def slice_dict(self):
        """
        The dictionary of slices.

        The slice dictionary can be updated in add_slice, edit_slice, and del_slice. The slice
        dictionary is a dictionary of dictionaries that looks like:

        { slice_id1 : {slice_key1 : x, slice_key2 : y, ...},
        slice_id2 : {slice_key1 : x, slice_key2 : y, ...},
        ...}
        """

        return self.__slice_dict

    @property
    def new_slice_id(self):
        """
        The next unique slice id that is available to this instance of the experiment.

        This gets incremented after each time it is called to ensure it returns
        a unique ID each time.
        """

        self.__new_slice_id += 1
        return self.__new_slice_id - 1

    @property
    def slice_ids(self):
        """
        The list of slice ids that are currently available in this experiment.

        This can change when add_slice, edit_slice, and del_slice are called.
        """

        return list(self.__slice_dict.keys())

    @property
    def options(self):
        """
        The config options for running this experiment.

        These cannot be set or removed, but are specified in the config.ini, hdw.dat, and
        restrict.dat files.
        """

        return self.__options

    @property
    def xcf(self):
        """
        The default cross-correlation flag boolean.

        This provides the default for slices where this key isn't specified.
        """

        return self._xcf

    @xcf.setter
    def xcf(self, value):
        """
        Set the cross-correlation flag default for new slices.

        :param value: boolean for cross-correlation processing flag.
        """

        if isinstance(value, bool):
            self._xcf = value
        else:
            pass  # TODO log no change - throw an exception perhaps

    @property
    def acf(self):
        """
        The default auto-correlation flag boolean.

        This provides the default for slices where this key isn't specified.
        """

        return self._acf

    @acf.setter
    def acf(self, value):
        """
        Set the auto-correlation flag default for new slices.

        :param value: boolean for auto-correlation processing flag.
        """

        if isinstance(value, bool):
            self._acf = value
        else:
            pass  # TODO log no change

    @property
    def acfint(self):
        """
        The default interferometer autocorrelation boolean.

        This provides the default for slices where this key isn't specified.
        """

        return self._acfint

    @acfint.setter
    def acfint(self, value):
        """
        Set the interferometer autocorrelation flag default for new slices.

        :param value: boolean for interferometer autocorrelation processing flag.
        """

        if isinstance(value, bool):
            self._acfint = value
        else:
            pass  # TODO log no change

    @property
    def txrate(self):
        """
        The transmission sample rate to the DAC (Hz).

        This is not modifiable and comes from the config options.
        """

        return self.__txrate

    @property
    def txctrfreq(self):
        """
<<<<<<< HEAD
        The transmission centre frequency that USRP is tuned to (kHz).
        
=======
        The transmission centre frequency that USRP is tuned to (Hz).

>>>>>>> f5199e60
        If you would like to change this value, note that it will take tuning time.
        """
        return self.__txctrfreq

    @txctrfreq.setter
    def txctrfreq(self, value):
        """
<<<<<<< HEAD
        Set the transmission centre frequency that USRP is tuned to. 
        
        This will take tuning time, use with caution.     
            
        :param value: int for transmission centre frequency to tune USRP to (kHz).
=======
        Set the transmission centre frequency that USRP is tuned to.

        This will take tuning time, use with caution.

        :param value: int for transmission centre frequency to tune USRP to (Hz).
>>>>>>> f5199e60
        """
        # TODO review if this should be modifiable, definitely takes tuning time.
        if isinstance(value, int):
            self.__txctrfreq = value # TODO return actual value tuned to.
        else:
            pass  # TODO errors / log no change

    @property
    def tx_maxfreq(self):
        """
        The maximum transmit frequency.

        This is the maximum tx frequency possible in this experiment (either maximum in our license
        or maximum given by the centre frequency and sampling rate).
        """
        max_freq = self.txctrfreq * 1000 + (self.txrate/2.0)
        if max_freq < self.options.max_freq:
            return max_freq
        else:
            # TODO log warning that wave_freq should not exceed options.max_freq - ctrfreq (possible to transmit above licensed band)
            return self.options.max_freq

    @property
    def tx_minfreq(self):
        """
        The minimum transmit frequency.

        This is the minimum tx frequency possible in this experiment (either minimum in our license
        or minimum given by the centre frequency and sampling rate).
        """
        min_freq = self.txctrfreq * 1000 - (self.txrate/2.0)
        if min_freq > self.options.min_freq:
            return min_freq
        else:
            # TODO log warning that wave_freq should not go below ctrfreq - options.minfreq (possible to transmit below licensed band)
            return self.options.min_freq

    @property
    def rxctrfreq(self):
        """
<<<<<<< HEAD
        The receive centre frequency that USRP is tuned to (kHz).
        
=======
        The receive centre frequency that USRP is tuned to (Hz).

>>>>>>> f5199e60
        If you would like to change this, note that it will take tuning time.
        """
        return self.__rxctrfreq

    @rxctrfreq.setter
    def rxctrfreq(self, value):
        """
<<<<<<< HEAD
        Set the receive centre frequency that USRP is tuned to (kHz). 
        
        This will take tuning time, use with caution.  
        
        :param value: int for receive centre frequency to tune USRP to (kHz).
=======
        Set the receive centre frequency that USRP is tuned to (Hz).

        This will take tuning time, use with caution.

        :param value: int for receive centre frequency to tune USRP to (Hz).
>>>>>>> f5199e60
        """
        # TODO review if this should be modifiable, definitely takes tuning time.
        if isinstance(value, int):
            self.__rxctrfreq = value  # TODO return actual tuned freq.
        else:
            pass  # TODO errors

    @property
    def rxrate(self):
        """
        The receive sampling rate in samples per sec.

        This comes from the config file and cannot be changed in the experiment.
        """
        return self.__rxrate

    @property
    def rx_maxfreq(self):
        """
        The maximum receive frequency.

        This is the maximum tx frequency possible in this experiment (maximum given by the centre
        frequency and sampling rate), as license doesn't matter for receiving.
        """
        max_freq = self.rxctrfreq * 1000 + (self.rxrate/2.0)
        return max_freq

    @property
    def rx_minfreq(self):
        """
        The minimum receive frequency.

        This is the minimum rx frequency possible in this experiment (minimum given by the centre
        frequency and sampling rate) - license doesn't restrict receiving.
        """
        min_freq = self.rxctrfreq * 1000 - (self.rxrate/2.0)
        if min_freq > 1000: #Hz
            return min_freq
        else:
            return 1000 # Hz

    @property
    def interface(self):
        """
        The dictionary of interfacing for the experiment slices.

        Interfacing should be set up for any slice when it gets added, ie. in add_slice,
        except for the first slice added. The dictionary of interfacing is setup as:

        [(slice_id1, slice_id2) : INTERFACING_TYPE,
        (slice_id1, slice_id3) : INTERFACING_TYPE,
        ...]

        for all current slice_ids.

        """
        return self._interface

    @property
    def slice_id_scan_lists(self):
        """
        The list of scan slice ids (a list of lists of slice_ids, organized by scan).

        This cannot be modified by the user.
        """
        return self.__slice_id_scan_lists

    @property
    def scan_objects(self):
        """
        The list of instances of class Scan for use in radar_control.

        These cannot be modified by the user, but are created using the slice dictionary.
        """
        return self.__scan_objects

    def slice_beam_directions_mapping(self, slice_id):
        """
        A mapping of the beam directions in the given slice id.

        :param slice_id: id of the slice to get beam directions for.
        :returns mapping: enumeration mapping dictionary of beam number to beam
         direction(s) in degrees off boresight.
        """
        if slice_id not in self.slice_ids:
            return {}
        beam_directions = self.slice_dict[slice_id]['beam_angle']
        mapping = {}
        for beam_num, beam_dir in enumerate(beam_directions):
            mapping[beam_num] = beam_dir
        return mapping

    def add_slice(self, exp_slice, interfacing_dict=None):
        """
        Add a slice to the experiment.

        :param exp_slice: a slice (dictionary of slice_keys) to add to the experiment.
        :param interfacing_dict: dictionary of type {slice_id : INTERFACING , ... } that
         defines how this slice interacts with all the other slices currently in the
         experiment.
        :raises: ExperimentException if slice is not a dictionary or if there are
         errors in setup_slice.
        :return: the slice_id of the new slice that was just added.
        """

        if not isinstance(exp_slice, dict):
            errmsg = 'Attempt to add a slice failed - {} is not a dictionary of slice' \
                     'parameters'.format(exp_slice)
            raise ExperimentException(errmsg)
            # TODO multiple types of Exceptions so they can be caught by the experiment in these
            # add_slice, edit_slice, del_slice functions (and handled specifically)

        exp_slice['slice_id'] = self.new_slice_id
        # each added slice has a unique slice id, even if previous slices have been deleted.
        exp_slice['cpid'] = self.cpid

        # Now we setup the slice which will check minimum requirements and set defaults, and then
        # will complete a check_slice and raise any errors found.
        new_exp_slice = self.setup_slice(exp_slice)

        if __debug__:
            print('Requested Add {}'.format(exp_slice))
            print('Adding (with Defaults) {}'.format(new_exp_slice))

        # if there were no errors raised in setup_slice, we will add the slice to the slice_dict.
        self.__slice_dict[new_exp_slice['slice_id']] = new_exp_slice

        for ind in self.slice_ids:
            if ind == new_exp_slice['slice_id']:
                continue
            try:
                self._interface[(ind, new_exp_slice['slice_id'])] = interfacing_dict[ind]
                # update to add interfacing. new slice_id will be greater than all others so
                # we can add with ind first and maintain interfacing list rule of key1 < key2.
            except TypeError or IndexError:
                # if interfacing dictionary was not passed we will have TypeError
                # if interfacing dictionary was passed but did not include all interfacing
                # necessary (i.e. ind does not exist in interfacing dictionary), we will have
                # IndexError - IndexError will always occur if called from  edit_slice because we
                # have not removed the old slice_id yet and did not provide an interface for the
                # new slice id with the old slice id TODO change this? (send an interface value of
                # None for that key from edit_slice to add_slice?
                self._interface[(ind, new_exp_slice['slice_id'])] = None
                print('Interfacing not Fully Updated - Will Cause Errors so Please Update.')
                # TODO log a warning if interfacing dictionary not updated at this time.

        return new_exp_slice['slice_id']

    def del_slice(self, remove_slice_id):
        """
        Remove a slice from the experiment.

        :param remove_slice_id: the id of the slice you'd like to remove.
        :raises: exception if remove_slice_id does not exist in the slice dictionary.
        """

        try:
            del(self.slice_dict[remove_slice_id])
        except IndexError or TypeError:
            errmsg = 'Cannot remove slice id {} : it does not exist in slice dictionary'.format(remove_slice_id)
            raise ExperimentException(errmsg)

        for key1, key2 in self._interface.keys():
            if key1 == remove_slice_id or key2 == remove_slice_id:
                del self._interface[(key1, key2)]

    def edit_slice(self, edit_slice_id, **kwargs):
        """
        Edit a slice.

        A quick way to edit a slice. In reality this is actually adding a new slice and
        deleting the old one. Useful for quick changes. Note that using this function
        will remove the slice_id that you are changing and will give it a new id. It will
        account for this in the interfacing dictionary though.

        :param edit_slice_id: the slice id of the slice to be edited.
        :param kwargs: dictionary of slice parameter to slice value that you want to
         change.
        :returns new_slice_id: the new slice id of the edited slice.
        :raises: exceptions if the edit_slice_id does not exist in slice dictionary or
         the params or values do not make sense.
        """

        slice_params_to_edit = dict(kwargs)

        try:
            edited_slice = self.slice_dict[edit_slice_id].copy()
        except IndexError or TypeError:
            # the edit_slice_id is not an index in the slice_dict
            errmsg = 'Trying to edit {} but it does not exist in Slice_IDs' \
                     ' list.'.format(edit_slice_id)
            raise ExperimentException(errmsg)

        for edit_slice_param, edit_slice_value in slice_params_to_edit.items():
            try:
                assert edit_slice_param in self.slice_keys
                edited_slice[edit_slice_param] = edit_slice_value
            except AssertionError:
                errmsg = 'Cannot edit slice: {} not a valid slice parameter'.format(edit_slice_param)
                raise ExperimentException(errmsg)

        # Move the interface values from old slice to new slice.
        new_interface_values = {}
        for ifkey, ifvalue in self._interface.items():
            if edit_slice_id == ifkey[0]:
                new_interface_values[ifkey[1]] = ifvalue
            elif edit_slice_id == ifkey[1]:
                new_interface_values[ifkey[0]] = ifvalue

        # checks are done when slice is added.
        new_slice_id = self.add_slice(edited_slice, new_interface_values)

        # slice ids are checked after slice is removed, and interface values are removed.
        self.del_slice(edit_slice_id)

        return new_slice_id

    def __repr__(self):
        represent = 'self.cpid = {}\nself.num_slices = {}\nself.slice_ids = {}\nself.slice_keys = {}\nself.options = \
                    {}\nself.txctrfreq = {}\nself.txrate = {}\nself.rxctrfreq = {}\nself. xcf = {}\n' \
                    'self.acfint = {}\nself.slice_list = {}\nself.interface = {}\n'.format(
            self.cpid, self.num_slices, self.slice_ids, self.slice_keys, self.options.__repr__(),
            self.txctrfreq, self.txrate, self.rxctrfreq, self.xcf, self.acfint,
            self.slice_dict, self.interface)
        return represent

    def build_scans(self):
        """
        Build the scan information, which means creating the Scan, AveragingPeriod, and
        Sequence instances needed to run this experiment.

        Will be run by experiment handler, to build iterable objects for radar_control to
        use. Creates scan_objects and slice_id_scan_lists in the experiment for
        identifying which slices are in the scans.
        """

        # Check interfacing
        self.self_check()

        # investigating how I might go about using this base class - TODO maybe make a new IterableExperiment class to inherit

        if __debug__:
            print("All experiment slice ids: {}".format(self.slice_ids))
            print("Scan Slice Id list : {}".format(self.__slice_id_scan_lists))


        # TODO check that the following 7 lines work, remove self.__slice_id_scan_lists from init,
        # consider removing scan_objects from init and making a new Experiment class to inherit
        # from ScanClassBase and having all of this included in there. Then would only need to
        # pass the running experiment to the radar control (would be returned from build_scans)
        self.__running_experiment = ScanClassBase(self.slice_ids, self.slice_dict, self.interface,
                                                  self.options)

        self.__running_experiment.nested_slice_list = self.get_scan_slice_ids()

        for params in self.__running_experiment.prep_for_nested_scan_class():
            self.scan_objects.append(Scan(*params))

        # self.__slice_id_scan_lists = self.get_scan_slice_ids()
        # # Returns list of scan lists. Each scan list is a list of the slice_ids for the slices
        # # included in that scan.

        if __debug__:
            print("Number of Scan types: {}".format(len(self.__scan_objects)))
            print("Number of AveragingPeriods in Scan #1: {}".format(len(self.__scan_objects[
                                                                             0].aveperiods)))
            print("Number of Sequences in Scan #1, Averaging Period #1: {}".format(
                len(self.__scan_objects[0].aveperiods[0].sequences)))
            print("Number of Pulse Types in Scan #1, Averaging Period #1, Sequence #1:"
                  " {}".format(len(self.__scan_objects[0].aveperiods[0].sequences[0].slice_dict)))

    def get_scan_slice_ids(self):
        # TODO add this to ScanClassBase method by just passing in the current type (Experiment, Scan, AvePeriod)
        # which would allow you to determine which interfacing to pull out.
        """
        Organize the slice_ids by scan.

        Take my own interfacing and get info on how many scans and which slices make which
        scans. Return a list of lists where each inner list contains the slices that
        are in an averagingperiod that is inside this scan. ie. len(nested_slice_list)
        = # of averagingperiods in this scan, len(nested_slice_list[0]) = # of slices
        in the first averagingperiod, etc.

        :return list of lists. The list has one element per scan. Each element is a list
        of slice_ids signifying which slices are combined inside that scan. The list
        returned could be of length 1, meaning only one scan is present in the experiment.
        """
        scan_combos = []

        for k, interface_value in self.interface.items():
            if interface_value != "SCAN":
                scan_combos.append(list(k))

        if __debug__:
            print(scan_combos)

        combos = self.__running_experiment.slice_combos_sorter(scan_combos, self.slice_ids)

        return combos

    def check_slice_minimum_requirements(self, exp_slice):
        """
        Check the required slice keys.

        Check for the minimum requirements of the slice. The following keys are always required:
        "pulse_sequence", "mpinc", "pulse_len", "nrang", "frang", (one of "intt" or "intn"),
        "beam_angle", and "beam_order". This function may modify the values in this slice dictionary
        to ensure that it is able to be run and that the values make sense.

        :param exp_slice: slice to check.
        """

        # TODO: add checks for values that make sense, not just check for types
        # TODO: move asserts to if, make lists of operations to run and use
        # ... TODO: if any() to shorten up this code!
        try:
            assert isinstance(exp_slice['pulse_sequence'], list)
            for element in exp_slice['pulse_sequence']:
                assert isinstance(element, int)
        except AssertionError or KeyError:
            errmsg = "Slice must specify pulse_sequence that must be a list of integers"
            raise ExperimentException(errmsg, exp_slice)

        try:
            assert 'mpinc' in exp_slice.keys()
            assert isinstance(exp_slice['mpinc'], int)
        except AssertionError:
            errmsg = "Slice must specify mpinc that must be an integer"
            raise ExperimentException(errmsg, exp_slice)

        try:  # TODO may want to add a field for range_gate which could set this param.
            assert 'pulse_len' in exp_slice.keys()
            assert isinstance(exp_slice['pulse_len'], int)
        except AssertionError:
            errmsg = "Slice must specify pulse_len that must be an integer"
            raise ExperimentException(errmsg, exp_slice)

        try:
            assert 'nrang' in exp_slice.keys()
            assert isinstance(exp_slice['nrang'], int)
        except AssertionError:
            errmsg = "Slice must specify nrang that must be an integer"
            raise ExperimentException(errmsg, exp_slice)

        try:
            assert 'frang' in exp_slice.keys()
            assert isinstance(exp_slice['frang'], int)
        except AssertionError:
            errmsg = "Slice must specify frang that must be an integer"
            raise ExperimentException(errmsg, exp_slice)

        try:
            assert 'intt' in exp_slice.keys()
        except AssertionError:
            try:
                assert 'intn' in exp_slice.keys()
            except AssertionError:
                errmsg = "Slice must specify either an intn or intt"
                raise ExperimentException(errmsg, exp_slice)
            else:
                try:
                    assert isinstance(exp_slice['intn'], int)
                except AssertionError:
                    errmsg = "intn must be an integer"
                    raise ExperimentException(errmsg, exp_slice)
        else:
            try:
                assert isinstance(exp_slice['intt'], float) or isinstance(exp_slice['intt'], int)
                exp_slice['intt'] = float(exp_slice['intt'])
            except AssertionError:
                errmsg = "intt must be an number"
                raise ExperimentException(errmsg, exp_slice)
            else:
                try:
                    assert 'intn' in exp_slice.keys()
                except AssertionError:
                    pass
                if 'intn' in exp_slice.keys():
                    # TODO Log warning intn will not be used
                    exp_slice.pop('intn')

        try:
            assert 'beam_angle' in exp_slice.keys(), "beam_angle is a required key"
            assert isinstance(exp_slice['beam_angle'], list)
            for element in exp_slice['beam_angle']:
                assert isinstance(element, float) or isinstance(element, int)
                if isinstance(element, int):
                    element = float(element)
        except AssertionError:
            errmsg = """Slice must specify beam_angle that must be a list of numbers (ints or
                floats) which are angles of degrees off boresight (positive E of N)"""
            raise ExperimentException(errmsg, exp_slice)

        try:
            assert 'beam_order' in exp_slice.keys()
            assert isinstance(exp_slice['beam_order'], list)
            for element in exp_slice['beam_order']:
                assert isinstance(element, int) or isinstance(element, list)
                if isinstance(element, list):
                    for beamnum in element:
                        assert isinstance(beamnum, int)
                        assert beamnum < len(exp_slice['beam_angle'])
                else:
                    assert element < len(exp_slice['beam_angle'])
        except AssertionError:
            errmsg = """Slice must specify beam_order that must be a list of ints or lists (of ints)
                     corresponding to the order of the angles in the beam_angle list."""
            raise ExperimentException(errmsg, exp_slice)

    @staticmethod
    def set_slice_identifiers(exp_slice):
        """
        Set the hidden slice keys to determine how to run the slice.

        This function sets up internal identifier flags 'clrfrqflag' and 'rxonly' in the slice so
        that we know how to properly set up the slice and know which keys in the slice must be
        specified and which are unnecessary. If these keys are ever written by the user, they will
        be rewritten here.

        :param exp_slice: slice in which to set identifiers
        """

        if 'clrfrqrange' in exp_slice.keys():

            exp_slice['clrfrqflag'] = True
            exp_slice['rxonly'] = False

            txfreq = exp_slice.pop('txfreq', None)
            if txfreq is not None and txfreq not in \
                    range(exp_slice['clrfrqrange'][0],
                          exp_slice['clrfrqrange'][1]):
                pass  # TODO log a warning. Txfreq is removed as clrfrqrange takes precedence but
                # we may not be doing as you intended.

            rxfreq = exp_slice.pop('rxfreq', None)
            if rxfreq is not None and rxfreq not in \
                    range(exp_slice['clrfrqrange'][0],
                          exp_slice['clrfrqrange'][1]):
                pass  # TODO log a warning. Rxfreq is removed as clrfrqrange takes precedence
                # but we may not be doing as you intended.

        elif 'txfreq' in exp_slice.keys():
            exp_slice['clrfrqflag'] = False
            exp_slice['rxonly'] = False
            rxfreq = exp_slice.pop('rxfreq', None)
            if rxfreq is not None and rxfreq != exp_slice['txfreq']:
                pass  # TODO log a warning. Rxfreq is removed as txfreq takes precedence but we may
                # not be doing as you intended.
        elif 'rxfreq' in exp_slice.keys():
            exp_slice['rxonly'] = True
            exp_slice['clrfrqflag'] = False
        else:
            errmsg = 'An rxfreq, txfreq, or clrfrqrange must be specified in a slice'
            raise ExperimentException(errmsg, exp_slice)

    def check_slice_specific_requirements(self, exp_slice):
        """
        Set the specific slice requirements depending.

        Check the requirements for the specific slice type as identified by the
        identifiers rxonly and clrfrqflag. The keys that need to be checked depending
        on these identifiers are "txfreq", "rxfreq", and "clrfrqrange". This function
        may modify these keys.

        :param exp_slice: the slice to check, before adding to the experiment.
        """
        if exp_slice['clrfrqflag']:  # TX and RX mode with clear frequency search.
            # In this mode, clrfrqrange is required along with the other requirements.
            try:
                assert isinstance(exp_slice['clrfrqrange'], list)
                assert len(exp_slice['clrfrqrange']) == 2
                assert isinstance(exp_slice['clrfrqrange'][0], int)
                assert isinstance(exp_slice['clrfrqrange'][1], int)
            except AssertionError:
                errmsg = 'clrfrqrange must be an integer list of length = 2'
                raise ExperimentException(errmsg)
            try:
                assert exp_slice['clrfrqrange'][0] < exp_slice['clrfrqrange'][1]
                assert (exp_slice['clrfrqrange'][1] * 1000) < self.tx_maxfreq
                assert (exp_slice['clrfrqrange'][0] * 1000) > self.tx_minfreq
                assert (exp_slice['clrfrqrange'][1] * 1000) < self.rx_maxfreq
                assert (exp_slice['clrfrqrange'][0] * 1000) > self.rx_minfreq
            except AssertionError:
                errmsg = """clrfrqrange must be between min and max tx frequencies {} and rx
                            frequencies {} according to license and/or centre frequencies / sampling
                            rates, and must have lower frequency first.
                            """.format((self.tx_minfreq, self.tx_maxfreq),
                                       (self.rx_minfreq, self.rx_maxfreq))
                raise ExperimentException(errmsg)
            still_checking = True
            while still_checking:
                for freq_range in self.options.restricted_ranges:
                    try:
                        assert exp_slice['clrfrqrange'][0] not in range(freq_range[0],
                                                                        freq_range[1])
                    except AssertionError:
                        try:
                            assert exp_slice['clrfrqrange'][1] not in range(freq_range[0],
                                                                            freq_range[1])
                        except AssertionError:
                            # the range is entirely within the restricted range.
                            raise ExperimentException('clrfrqrange is entirely within restricted '
                                                      'range {}'.format(freq_range))
                        else:
                            # TODO Log warning, changing clrfrqrange because lower portion is in a
                            # restricted frequency range.
                            exp_slice['clrfrqrange'][0] = freq_range[1] + 1
                            # outside of restricted range now.
                            break  # we have changed the 'clrfrqrange' - must restart the
                            # check in case it's in another range.
                    else:
                        # lower end is not in restricted frequency range.
                        try:
                            assert exp_slice['clrfrqrange'][1] not in range(freq_range[0],
                                                                            freq_range[1])
                        except AssertionError:
                            # TODO Log warning, changing clrfrqrange because upper portion is in a
                            # restricted frequency range.
                            exp_slice['clrfrqrange'][1] = freq_range[0] - 1
                            # outside of restricted range now.
                            break  # we have changed the 'clrfrqrange' - must restart the for loop
                            # checking in case it's in another range.
                        else:  # neither end of clrfrqrange is inside the restricted range but
                            # we should check if the range is inside the clrfrqrange.
                            try:
                                assert freq_range[0] not in range(exp_slice['clrfrqrange'][0],
                                                                  exp_slice['clrfrqrange'][1])
                            except AssertionError:
                                # TODO Log a warning that there is a restricted range in the middle
                                # of the
                                # clrfrqrange that will be avoided OR could make this an Error.
                                # Still need to implement clear frequency searching.
                                pass
                else:  # no break, so no changes to the clrfrqrange
                    still_checking = False

        elif exp_slice['rxonly']:  # RX only mode.
            # In this mode, rxfreq is required.
            try:
                assert isinstance(exp_slice['rxfreq'], int) or isinstance(exp_slice['rxfreq'],
                                                                          float)
                assert (exp_slice['rxfreq'] * 1000) < self.rx_maxfreq
                assert (exp_slice['rxfreq'] * 1000) > self.rx_minfreq
            except AssertionError:
                errmsg = """rxfreq must be a number (kHz) between rx min and max frequencies {} for
                            the radar license and be within range given centre frequency and
                            sampling rate.""".format((self.rx_minfreq, self.rx_maxfreq))
                raise ExperimentException(errmsg)

        else:  # TX-specific mode , without a clear frequency search.
            # In this mode, txfreq is required along with the other requirements.
            try:
                assert isinstance(exp_slice['txfreq'], int) or isinstance(exp_slice['txfreq'],
                                                                          float)
                assert (exp_slice['txfreq'] * 1000) < self.tx_maxfreq
                assert (exp_slice['txfreq'] * 1000) > self.tx_minfreq
                assert (exp_slice['txfreq'] * 1000) < self.rx_maxfreq
                assert (exp_slice['txfreq'] * 1000) > self.rx_minfreq
            except AssertionError:
                errmsg = """txfreq must be a number (kHz) between tx min and max frequencies {} and
                            rx min and max frequencies {} for the radar license and be within range
                            given centre frequencies and sampling rates.
                            """.format((self.tx_minfreq, self.tx_maxfreq),
                                       (self.rx_minfreq, self.rx_maxfreq))
                raise ExperimentException(errmsg)
            for freq_range in self.options.restricted_ranges:
                try:
                    assert exp_slice['txfreq'] not in range(freq_range[0], freq_range[1])
                except AssertionError:
                    errmsg = """txfreq is within a restricted frequency range {}
                             """.format(freq_range)
                    raise ExperimentException(errmsg)

    def set_slice_defaults(self, exp_slice):
        """
        Set up defaults in case of some parameters being left blank.

        :param exp_slice: slice to set defaults of
        :returns slice_with_defaults: updated slice
        """

        slice_with_defaults = copy.deepcopy(exp_slice)

        # TODO future proof this by specifying tx_main and tx_int ?? or give spatial information in config
        if 'tx_antennas' not in exp_slice:
            slice_with_defaults['tx_antennas'] = [i for i in range(0,
                                                                  self.options.main_antenna_count)]
            # all possible antennas.
        if 'rx_main_antennas' not in exp_slice:
            slice_with_defaults['rx_main_antennas'] = [i for i in
                                                       range(0, self.options.main_antenna_count)]
        if 'rx_int_antennas' not in exp_slice:
            slice_with_defaults['rx_int_antennas'] = \
                [i for i in range(0, self.options.interferometer_antenna_count)]
        if 'pulse_shift' not in exp_slice:
            slice_with_defaults['pulse_shift'] = [0 for i in range(0, len(
                slice_with_defaults['pulse_sequence']))]
        if 'scanboundflag' not in exp_slice and 'scanbound' not in exp_slice:
            slice_with_defaults['scanboundflag'] = False  # TODO discuss defaults, discuss whether scanboundflag is necessary
            slice_with_defaults['scanbound'] = None
        elif 'scanboundflag' not in exp_slice:  # but scanbound is
            slice_with_defaults['scanboundflag'] = True

        if 'scanboundflag' in exp_slice:
            try:
                assert 'scanbound' in exp_slice
            except AssertionError:
                errmsg = 'ScanboundFlag is set without a Scanbound specified.'
                raise ExperimentException(errmsg)

        # we only have one of intn or intt because of slice checks already completed in
        # check_slice_minimum_requirements.
        if 'intt' in exp_slice:
            slice_with_defaults['intn'] = None
        elif 'intn' in exp_slice:
            slice_with_defaults['intt'] = None

        if 'acf' not in exp_slice:
            slice_with_defaults['acf'] = self.acf
            slice_with_defaults['xcf'] = self.xcf
            slice_with_defaults['acfint'] = self.acfint
        elif exp_slice['acf']:
            if 'xcf' not in exp_slice:
                slice_with_defaults['xcf'] = True
            if 'acfint' not in exp_slice:
                slice_with_defaults['acfint'] = True
        else:  # acf is False
            # TODO log that no xcf or acfint will happen if acfs are not set.
            slice_with_defaults['xcf'] = False
            slice_with_defaults['acfint'] = False

        if slice_with_defaults['acf']:
            if 'rsep' in exp_slice:
                if slice_with_defaults['rsep'] != int(round(slice_with_defaults['pulse_len'] *
                                                            1.0e-6 * speed_of_light/2.0)):
                    # TODO Log warning that rsep is being changed
                    errmsg = 'Rsep was set incorrectly. Rsep will be overwritten'
                    print(errmsg)
                    pass

            slice_with_defaults['rsep'] = int(round(slice_with_defaults['pulse_len'] * 1.0e-6 *
                                                      speed_of_light/2.0))
            # This is the distance travelled by the wave in the length of the pulse, divided by
            # two because it's an echo (travels there and back).

            if 'lag_table' in exp_slice:
                # Check that lags are valid
                for lag in exp_slice['lag_table']:
                    if not set(np.array(lag).flatten()).issubset(set(exp_slice['pulse_sequence'])):
                            errmsg = 'Lag {} not valid; One of the pulses does not exist in the ' \
                                     'sequence'.format(lag)
                            raise ExperimentException(errmsg)
            else:
                # build lag table from pulse_sequence
                lag_table = list(itertools.combinations(slice_with_defaults['pulse_sequence'], 2))
                lag_table.append([slice_with_defaults['pulse_sequence'][0], slice_with_defaults[
                    'pulse_sequence'][0]])  # lag 0
                lag_table.append([slice_with_defaults['pulse_sequence'][-1], slice_with_defaults[
                    'pulse_sequence'][-1]])  # alternate lag 0
                slice_with_defaults['lag_table'] = lag_table

        else:
            # TODO record rsep, lag_table, xcf, and acfint will not be used
            print('Rsep, lag_table, xcf, and acfint will not be used because acf is not True.')
            if 'rsep' not in exp_slice.keys():
                slice_with_defaults['rsep'] = None
            if 'lag_table' not in exp_slice.keys():
                slice_with_defaults['lag_table'] = []

        if 'wavetype' not in exp_slice:
            slice_with_defaults['wavetype'] = 'SINE'
        if 'seqoffset' not in exp_slice:
            slice_with_defaults['seqoffset'] = 0

        if 'comment' not in exp_slice:
            slice_with_defaults['comment'] = ''

        return slice_with_defaults

    def setup_slice(self, exp_slice):
        """
        Check slice for errors and set defaults of optional keys.

        Before adding the slice, ensure that the internal parameters are set, remove unnecessary
        keys and check values of keys that are needed, and set defaults of keys that are optional.

        The following are always able to be defaulted, so are optional:
        "tx_antennas", "rx_main_antennas", "rx_int_antennas", "pulse_shift", "scanboundflag",
        "scanbound", "acf", "xcf", "acfint", "wavetype", "seqoffset"


        The following are always required for processing acf, xcf, and acfint which we will assume
        we are always doing:
        "pulse_sequence", "mpinc", "pulse_len", "nrang", "frang", "intt", "intn", "beam_angle",
        "beam_order"

        The following are required depending on slice type:
        "txfreq", "rxfreq", "clrfrqrange"

        :param: exp_slice: a slice to setup
        :return: complete_slice : a checked slice with all defaults
        """

        complete_slice = copy.deepcopy(exp_slice)

        # None values are useless to us - if they do not exist we know they are None.
        for key, value in complete_slice.items():
            if value is None:
                complete_slice.pop(key)

        self.set_slice_identifiers(complete_slice)
        self.check_slice_specific_requirements(complete_slice)
        self.check_slice_minimum_requirements(complete_slice)

        # set_slice_defaults will check for any missing values that should be given a default and
        # fill them.
        complete_slice = self.set_slice_defaults(complete_slice)

        # Wavetables are currently None for sine waves, instead just use a sampling freq in rads/sample.
        # wavetype = 'SINE' is set in set_slice_defaults if not given.
        complete_slice['iwavetable'], complete_slice['qwavetable'] = get_wavetables(complete_slice['wavetype'])

        errors = self.check_slice(complete_slice)

        if errors:
            raise ExperimentException(errors)

        return complete_slice

    def self_check(self):
        """
        Check that the values in this experiment are valid.

        Checks all slices.
        """

        if self.num_slices < 1:
            errmsg = "Error: Invalid num_slices less than 1"
            raise ExperimentException(errmsg)

        # TODO: check if self.cpid is not unique - incorporate known cpids from git repo
        # TODO: use pygit2 for this

        # run check_slice on all slices. Check_slice is a full check and can be done on a slice at
        # any time after setup. We run it now in case the user has changed something
        # inappropriately (ie, any way other than using edit_slice, add_slice, or del_slice).
        # "Private" instance variables with leading underscores are not actually private in
        # python they just have a bit of a mangled name so they are not readily availabe but give
        # the user notice that they should be left alone. If the __slice_dict has been changed
        # improperly, we should check it for problems here.
        for a_slice in self.slice_ids:
            selferrs = self.check_slice(self.slice_dict[a_slice])
            if not selferrs:
                # If returned error dictionary is empty
                continue
            errmsg = "Self Check Errors Occurred with slice Number : {} \nSelf \
                Check Errors are : {}".format(a_slice, selferrs)
            raise ExperimentException(errmsg)

        if __debug__:
            print("No Self Check Errors. Continuing...")

        self.check_interfacing()

    def check_slice(self, exp_slice):
        """
        Check the slice for errors.

        This is the first test of the dictionary in the experiment done to ensure values in this
        slice make sense. This is a self-check to ensure the parameters (for example, txfreq,
        antennas) are appropriate. All fields should be full at this time (whether filled by the
        user or given default values in set_slice_defaults). This was built to be useable at
        any time after setup.
        :param: exp_slice: a slice to check
        :raise: ExperimentException: When necessary parameters do not exist or = None (would have
        to have been overridden by the user for this, as defaults all set when this runs).
        """
        error_list = []

        options = self.options

        for param in self.slice_keys:
            try:
                assert param in exp_slice.keys()
            except AssertionError:
                if param == 'txfreq' and exp_slice['clrfrqflag']:
                    pass
                elif param == 'rxfreq' and not exp_slice['rxonly']:
                    pass
                elif param == 'clrfrqrange' and not exp_slice['clrfrqflag']:
                    pass
                else:
                    errmsg = "Slice {} is missing Necessary Parameter {}".format(
                        exp_slice['slice_id'], param)
                    raise ExperimentException(errmsg)
            try:
                assert param is not None
            except AssertionError:
                pass  # TODO may want to check certain params are not None

        for param in exp_slice.keys():
            if param not in self.slice_keys and param not in self.__hidden_slice_keys:
                error_list.append("Slice {} has A Parameter that is not Used: {} = {}". \
                    format(exp_slice['slice_id'], param, exp_slice[param]))

        # TODO : mpinc needs to be an integer multiple of pulse_len in ros - is there a max ratio
        # allowed for pulse_len/mpinc ? Add this check and add check for each slice's tx duty-cycle
        # and make sure we aren't transmitting the entire time after combination with all slices

        if len(exp_slice['tx_antennas']) > options.main_antenna_count:
            error_list.append("Slice {} Has Too Many Main TX Antenna Channels {} Greater than Config {}" \
                .format(exp_slice['slice_id'], len(exp_slice['tx_antennas']),
                        options.main_antenna_count))
        if len(exp_slice['rx_main_antennas']) > options.main_antenna_count:
            error_list.append("Slice {} Has Too Many Main RX Antenna Channels {} Greater than Config {}" \
                .format(exp_slice['slice_id'], len(exp_slice['rx_main_antennas']),
                        options.main_antenna_count))
        if len(exp_slice['rx_int_antennas']) > options.interferometer_antenna_count:
            error_list.append("Slice {} Has Too Many RX Interferometer Antenna Channels {} " \
                               "Greater than Config {}".format(
                                    exp_slice['slice_id'],
                                    len(exp_slice['rx_int_antennas']),
                                    options.interferometer_antenna_count))

        # Check if the antenna identifier number is greater than the config file's
        # maximum antennas for all three of tx antennas, rx antennas and rx int antennas
        # Also check for duplicates
        if max(exp_slice['tx_antennas']) >= options.main_antenna_count:
            error_list.append("Slice {} Specifies Main Array Antenna Numbers Over Config " \
                               "Max {}" .format(exp_slice['slice_id'],
                                                options.main_antenna_count))

        if list_tests.has_duplicates(exp_slice['tx_antennas']):
            error_list.append("Slice {} TX Main Antennas Has Duplicate Antennas".format(
                exp_slice['slice_id']))

        for i in range(len(exp_slice['rx_main_antennas'])):
            if exp_slice['rx_main_antennas'][i] >= options.main_antenna_count:
                error_list.append("Slice {} Specifies Main Array Antenna Numbers Over Config " \
                                   "Max {}" .format(exp_slice['slice_id'],
                                                    options.main_antenna_count))

        if list_tests.has_duplicates(exp_slice['rx_main_antennas']):
            error_list.append("Slice {} RX Main Antennas Has Duplicate Antennas".format(
                exp_slice['slice_id']))

        for i in range(len(exp_slice['rx_int_antennas'])):
            if exp_slice['rx_int_antennas'][i] >= options.interferometer_antenna_count:
                error_list.append("Slice {} Specifies Interferometer Array Antenna Numbers Over " \
                                   "Config Max {}".format(exp_slice['slice_id'],
                                                          options.interferometer_antenna_count))

        if list_tests.has_duplicates(exp_slice['rx_int_antennas']):
            error_list.append("Slice {} RX Interferometer Antennas Has Duplicate Antennas".format(
                exp_slice['slice_id']))

        # Check if the pulse_sequence is not increasing, which would be an error
        if not list_tests.is_increasing(exp_slice['pulse_sequence']):
            error_list.append("Slice {} pulse_sequence Not Increasing".format(
                exp_slice['slice_id']))

        # Check that pulse_len and mpinc make sense (values in us)
        if exp_slice['pulse_len'] > exp_slice['mpinc']:
            error_list.append("Slice {} Pulse Length Greater than MPINC".format(
                exp_slice['slice_id']))
        if exp_slice['pulse_len'] < self.options.minimum_pulse_length and \
                        exp_slice['pulse_len'] <= 2 * self.options.pulse_ramp_time * \
                        10.0e6:
            error_list.append("Slice {} Pulse Length Too Small".format(
                exp_slice['slice_id']))
        if exp_slice['mpinc'] < self.options.minimum_mpinc_length:
            error_list.append("Slice {} Multi-Pulse Increment Too Small".format(
                exp_slice['slice_id']))

        # check intn and intt make sense given mpinc, and pulse_sequence.
        if exp_slice['pulse_sequence']:  # if not empty
            # Sequence length is length of pulse sequence plus the scope sync delay time.
            seq_len = exp_slice['mpinc'] * (exp_slice['pulse_sequence'][-1]) \
                      + (exp_slice['nrang'] + 19 + 10) * exp_slice['pulse_len']  # us

            if exp_slice['intt'] is None and exp_slice['intn'] is None:
                # both are None and we are not rx - only
                error_list.append("Slice {} Has Transmission but no Intt or IntN".format(
                    exp_slice['slice_id']))

            if exp_slice['intt'] is not None and exp_slice['intn'] is not None:
                error_list.append("Slice {} Choose Either Intn or Intt to be the Limit " \
                                            "for Number of Integrations in an Integration Period.".\
                    format(exp_slice['slice_id']))

            if exp_slice['intt'] is not None:
                if seq_len > (exp_slice['intt'] * 1000):  # seq_len in us, so multiply intt
                                                          # (ms) by 1000 to compare in us
                    error_list.append("Slice {} : Pulse Sequence is Too Long for Integration " \
                                         "Time Given".format(exp_slice['slice_id']))

        if not exp_slice['pulse_sequence']:
            if exp_slice['txfreq']:
                error_list.append("Slice {} Has Transmission Frequency but no" \
                                            "Pulse Sequence defined".format(
                    exp_slice['slice_id']))

        if list_tests.has_duplicates(exp_slice['beam_angle']):
            error_list.append("Slice {} Beam Angles Has Duplicate Directions".format(
                exp_slice['slice_id']))

        if not list_tests.is_increasing(exp_slice['beam_angle']):
            error_list.append("Slice {} beam_angle Not Increasing Clockwise (E of N " \
                                      "is positive)".format(exp_slice['slice_id']))

        # Check if the list of beams to transmit on is empty
        if not exp_slice['beam_order']:
            error_list.append("Slice {} Beam Order Scan Empty".format(
                exp_slice['slice_id']))

        # Check that the beam numbers in the beam_order exist
        for bmnum in exp_slice['beam_order']:
            if isinstance(bmnum, int):
                if bmnum >= len(exp_slice['beam_angle']):
                    error_list.append("Slice {} Scan Beam Number {} DNE".format(
                        exp_slice['slice_id'], bmnum))
            elif isinstance(bmnum, list):
                for imaging_bmnum in bmnum:
                    if imaging_bmnum >= len(exp_slice['beam_angle']):
                        error_list.append("Slice {} Scan Beam Number {} DNE".format(
                            exp_slice['slice_id'], bmnum))

        # check scan boundary not less than minimum required scan time.
        if exp_slice['scanboundflag']:
            if exp_slice['scanbound'] < (
                        len(exp_slice['beam_order']) * exp_slice['intt']):
                error_list.append("Slice {} Beam Order Too Long for ScanBoundary".format(
                    exp_slice['slice_id']))

        # TODO other checks

        if exp_slice['wavetype'] != 'SINE':
            error_list.append("Slice {} wavetype of {} currently not supported".format(
                exp_slice['slice_id'], exp_slice['wavetype']))

        return error_list

    def check_interfacing(self):
        """
        Check that the keys in the interface are not NONE and are valid. If they are valid,
        update all slices' slice_interfacing key. This function is called whenever scans are built.
        """

        for key, interface_type in self.interface.items():
            if interface_type == "NONE":
                errmsg = 'Interfacing is still default, must set key {}'.format(key)
                sys.exit(
                    errmsg)  # TODO for error handling. Perhaps use exceptions instead. REPLY OK

        for num1, num2 in self.interface.keys():
            if num1 >= self.num_slices or num2 >= self.num_slices or num1 < 0 or num2 < 0:
                # This is required for how I have it set up. Avoids any confusion
                #  with keys [0,2] vs [2,0] for example. Because you could add your own keys I check it.
                errmsg = """Interfacing key ({}, {}) is not valid, all keys must refer to (slice_id1,
                slice_id2) where slice_id1 < slice_id2""".format(num1, num2)
                sys.exit(errmsg)  # TODO for error handling. Perhaps use exceptions instead.
            if self.interface[num1, num2] not in interface_types:
                errmsg = 'Interfacing Not Valid Type between Slice_id {} and Slice_id {}'.format(
                    num1, num2)
                sys.exit(errmsg)  # TODO for error handling. Perhaps use exceptions instead.

        # Interfacing is valid - set the slice dictionary's slice_interfacing key.
        for slice_id in self.slice_ids:
            self.__slice_dict[slice_id]['slice_interfacing'] = self.get_slice_interfacing(slice_id)

    def get_slice_interfacing(self, slice_id):
        """
        Check the experiment's interfacing dictionary for all interfacing that pertains to a
        given slice, and return the interfacing information in a dictionary.
        :param slice_id: Slice ID to search the
        :return: interfacing dictionary for the slice.
        """

        slice_interface = {}
        for keys, interfacing_type in self.interface.items():
            num1 = keys[0]
            num2 = keys[1]
            if num1 == slice_id:
                slice_interface[num2] = interfacing_type
            elif num2 == slice_id:
                slice_interface[num1] = interfacing_type

        return slice_interface<|MERGE_RESOLUTION|>--- conflicted
+++ resolved
@@ -198,14 +198,9 @@
     False.
 
 rsep
-<<<<<<< HEAD
-    a calculated value from pulse_len. If already set, it will be overwritten to be the correct
-    value determined by the pulse_len. Used for acfs.
-=======
     a calculated value from pulse_len. If already set, it will be overwritten to be the correct 
     value determined by the pulse_len. Used for acfs. This is the range gate separation, 
     in azimuthal direction, in km.
->>>>>>> e5e9dfa301e927aa564c8f17565c001c6439ef11
 
 lag_table
     used in acf calculations. It is a list of lags. Example of a lag: [24, 27] from
@@ -490,13 +485,7 @@
     @property
     def txctrfreq(self):
         """
-<<<<<<< HEAD
         The transmission centre frequency that USRP is tuned to (kHz).
-        
-=======
-        The transmission centre frequency that USRP is tuned to (Hz).
-
->>>>>>> f5199e60
         If you would like to change this value, note that it will take tuning time.
         """
         return self.__txctrfreq
@@ -504,19 +493,11 @@
     @txctrfreq.setter
     def txctrfreq(self, value):
         """
-<<<<<<< HEAD
         Set the transmission centre frequency that USRP is tuned to. 
         
         This will take tuning time, use with caution.     
             
         :param value: int for transmission centre frequency to tune USRP to (kHz).
-=======
-        Set the transmission centre frequency that USRP is tuned to.
-
-        This will take tuning time, use with caution.
-
-        :param value: int for transmission centre frequency to tune USRP to (Hz).
->>>>>>> f5199e60
         """
         # TODO review if this should be modifiable, definitely takes tuning time.
         if isinstance(value, int):
@@ -557,13 +538,8 @@
     @property
     def rxctrfreq(self):
         """
-<<<<<<< HEAD
         The receive centre frequency that USRP is tuned to (kHz).
         
-=======
-        The receive centre frequency that USRP is tuned to (Hz).
-
->>>>>>> f5199e60
         If you would like to change this, note that it will take tuning time.
         """
         return self.__rxctrfreq
@@ -571,19 +547,11 @@
     @rxctrfreq.setter
     def rxctrfreq(self, value):
         """
-<<<<<<< HEAD
         Set the receive centre frequency that USRP is tuned to (kHz). 
         
         This will take tuning time, use with caution.  
         
         :param value: int for receive centre frequency to tune USRP to (kHz).
-=======
-        Set the receive centre frequency that USRP is tuned to (Hz).
-
-        This will take tuning time, use with caution.
-
-        :param value: int for receive centre frequency to tune USRP to (Hz).
->>>>>>> f5199e60
         """
         # TODO review if this should be modifiable, definitely takes tuning time.
         if isinstance(value, int):
