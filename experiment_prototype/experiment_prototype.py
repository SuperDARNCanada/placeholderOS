#!/usr/bin/env python3

"""
    experiment_prototype
    ~~~~~~~~~~~~~~~~~~~~
    This is the base module for all experiments. An experiment will only run if it
    inherits from this class.

    :copyright: 2018 SuperDARN Canada
    :author: Marci Detwiller
"""

from __future__ import print_function
import sys
import copy
import os
import math
import numpy as np
import itertools
from scipy.constants import speed_of_light


BOREALISPATH = os.environ['BOREALISPATH']
sys.path.append(BOREALISPATH)

from experiment_prototype.experiment_exception import ExperimentException
from sample_building.sample_building import get_wavetables
from experiment_prototype import list_tests

from utils.experiment_options.experimentoptions import ExperimentOptions
from experiment_prototype.scan_classes.scans import Scan, ScanClassBase

interface_types = frozenset(['SCAN', 'INTTIME', 'INTEGRATION', 'PULSE'])
""" The types of interfacing available for slices in the experiment.

INTERFACING TYPES:

NONE
    Only the default, must be changed.

SCAN
    Scan by scan interfacing. exp_slice #1 will scan first
    followed by exp_slice #2 and subsequent exp_slice's.

INTTIME
    nave by nave interfacing (full integration time of
    one pulse_sequence, then the next). Time/number of pulse_sequences
    dependent on intt and intn in exp_slice. Effectively
    simultaneous scan interfacing, interleaving each
    integration time in the scans. exp_slice #1 first inttime or
    beam direction will run followed by exp_slice #2's first inttime,
    etc. if exp_slice #1's len(scan) is greater than exp_slice #2's, exp_slice
    #2's last integration will run and then all the rest of exp_slice
    #1's will continue until the full scan is over. exp_slice 1
    and 2 must have the same scan boundary, if any boundary.
    All other may differ.

INTEGRATION
    integration by integration interfacing (one
    #pulse_sequence of one exp_slice, then the next). exp_slice #1 and
    exp_slice #2 must have same intt and intn. Integrations will
    switch between one and the other until time is up/nave is
    reached.

PULSE
    Simultaneous pulse_sequence interfacing, pulse by pulse
    creates a single pulse_sequence. exp_slice A and B might have different
    frequencies (stereo) and/or may have different pulse
    length, mpinc, pulse_sequence, but must have the same integration
    time. They must also have same len(scan), although they may
    use different directions in scan. They must have the same
    scan boundary if any. A time offset between the pulses
    starting may be set (seq_timer in exp_slice). exp_slice A
    and B will have integrations that run at the same time.

"""

slice_key_set = frozenset(["slice_id", "cpid", "tx_antennas", "rx_main_antennas",
                    "rx_int_antennas", "pulse_sequence", "pulse_shift", "mpinc",
                    "pulse_len", "nrang", "frang", "intt", "intn", "beam_angle",
                    "beam_order", "scanboundflag", "scanbound", "txfreq", "rxfreq",
                    "clrfrqrange", "acf", "xcf", "acfint", "wavetype", "seqoffset",
                    "iwavetable", "qwavetable", "comment", "rsep", "lag_table"])
# TODO add scanboundt?
"""
**Description of Slice Keys**

slice_id
    The ID of this slice object. An experiment can have multiple slices.

cpid
    The ID of the experiment, consistent with existing radar control programs.

tx_antennas
    The antennas to transmit on, default is all main antennas given max
    number from config.

rx_main_antennas
    The antennas to receive on in main array, default = all antennas
    given max number from config.

rx_int_antennas
    The antennas to receive on in interferometer array, default is all
    antennas given max number from config.

pulse_sequence
    The pulse sequence timing, given in quantities of mpinc, for example
    normalscan = [0, 14, 22, 24, 27, 31, 42, 43]

mpinc
    multi-pulse increment in us, Defines minimum space between pulses.

pulse_shift
    Allows phase shifting between pulses, enabling encoding of pulses. Default all
    zeros for all pulses in pulse_sequence.

pulse_len
    length of pulse in us. Range gate size is also determined by this.

nrang
    Number of range gates.

frang
    first range gate, in km

intt
    duration of an integration, in ms. (maximum)

intn
    number of averages to make a single integration, if intt = None.

beam_angle
    list of beam directions, in degrees off azimuth. Positive is E of N. Array
    length = number of beams. Traditionally beams have been 3.24 degrees separated but we
    don't refer to them as beam -19.64 degrees, we refer as beam 1, beam 2. Beam 0 will
    be the 0th element in the list, beam 1 will be the 1st, etc. These beam numbers are
    needed to write the beam_order list. This is like a mapping of beam number (list
    index) to beam direction off boresight.

beam_order
    beam numbers written in order of preference, one element in this list corresponds to
    one integration period. Can have lists within the list, resulting in multiple beams
    running simultaneously in the averaging period, so imaging. A beam number of 0 in
    this list gives us the direction of the 0th element in the beam_angle list. It is
    up to the writer to ensure their beam pattern makes sense. Typically beam_order is
    just in order (scanning W to E or E to W, ie. [0, 1, 2, 3, 4, 5, 6, 7, 8, 9, 10,
    11, 12, 13, 14, 15]. You can list numbers multiple times in the beam_order list,
    for example [0, 1, 1, 2, 1] or use multiple beam numbers in a single
    integration time (example [[0, 1], [3, 4]], which would trigger an imaging
    integration. When we do imaging we will still have to quantize the directions we
    are looking in to certain beam directions.

scanboundflag
    flag for whether there is a scan boundary to wait for in order to start a new scan.

scanbound
    time that is allotted for a scan before a new scan boundary occurs (ms).

clrfrqrange
    range for clear frequency search, should be a list of length = 2, [min_freq, max_freq]
    in kHz.

txfreq
    transmit frequency, in kHz. Note if you specify clrfrqrange it won't be used.

rxfreq
    receive frequency, in kHz. Note if you specify clrfrqrange or txfreq it won't be used. Only
    necessary to specify if you want a receive-only slice.

wavetype
    string for wavetype. The default is SINE. Any other wavetypes not currently supported but
    possible to add in at later date.

iwavetable
    a list of numeric values to sample from. The default is None. Not currently supported
    but could be set up (with caution) for non-SINE.

qwavetable
    a list of numeric values to sample from. The default is None. Not currently supported
    but could be set up (with caution) for non-SINE.

seqoffset
    offset in us that this slice's sequence will begin at, after the start of the sequence.
    This is intended for PULSE interfacing, when you want multiple slice's pulses in one sequence
    you can offset one slice's sequence from the other by a certain time value so as to not run both
    frequencies in the same pulse, etc.

comment
    a comment string that will be placed in the borealis files describing the slice.

acf
    flag for rawacf and generation. The default is False.

xcf
    flag for cross-correlation data. The default is True if acf is True, otherwise False.

acfint
    flag for interferometer autocorrelation data. The default is True if acf is True, otherwise
    False.

rsep
    a calculated value from pulse_len. If already set, it will be overwritten to be the correct 
    value determined by the pulse_len. Used for acfs. This is the range gate separation, 
    in azimuthal direction, in km.

lag_table
    used in acf calculations. It is a list of lags. Example of a lag: [24, 27] from
    8-pulse normalscan.

Should add:

scanboundt : time past the hour to start a scan at ?
"""

hidden_key_set = frozenset(['rxonly', 'clrfrqflag', 'slice_interfacing'])
"""
These are used by the build_scans method (called from the experiment_handler every
time the experiment is run). If set by the user, the values will be overwritten and
therefore ignored.
"""

class ExperimentPrototype(object):
    """
    The base class for all experiments.

    A prototype experiment class composed of metadata, including experiment slices (exp_slice)
    which are dictionaries of radar parameters. Basic, traditional experiments will be composed of
    a single slice. More complicated experiments will be composed of multiple slices that
    interface in one of four pre-determined ways, as described under interface_types.

    This class is used via inheritance to create experiments.

    Some variables shouldn't be changed by the experiment, and their properties do not have setters.
    Some variables can be changed in the init of your experiment, and can also be modified
    in-experiment by the class method 'update' in your experiment class. These variables have been
    given property setters.

    The following are the user-modifiable attributes of the ExperimentPrototype that are
    used to make an experiment:

    * xcf: boolean for cross-correlation data
    * acf: boolean for auto-correlation data on main array
    * acfint: boolean for auto-correlation data on interferometer array
    * txctrfreq: transmit centre frequency (that RF chain is tuned to) - modifying
      requires tuning time.
    * rxctrfreq: receive centre frequency - modifying requires tuning time.
    * slice_dict: modifiable only using the add_slice, edit_slice, and del_slice
      methods.
    * interface: modifiable using the add_slice, edit_slice, and del_slice
      methods, or by updating the interface dict directly.

    """

    __slice_keys = slice_key_set

    __hidden_slice_keys = hidden_key_set

    def __init__(self, cpid, comment_string=''):
        """
        Base initialization for your experiment.
        :param cpid: unique id necessary for each control program (experiment)
        """

        if not isinstance(cpid, int):  # TODO add check for uniqueness
            errmsg = 'CPID must be a unique int'
            raise ExperimentException(errmsg)

        self.__options = ExperimentOptions()
        self.__experiment_name = self.__class__.__name__  # TODO use this to check the cpid is correct using pygit2, or __class__.__module__ for module name

        self.__cpid = cpid

        self.__comment_string = comment_string

        self.__slice_dict = {}

        self.__new_slice_id = 0

<<<<<<< HEAD
        self.__txctrfreq = 12000.0  # in kHz.
        self.__rxctrfreq = 12000.0  # in kHz.
        # Note - the txctrfreq and rxctrfreq setters modify the actual centre frequency to a
        # multiple of the clock divider that is possible by the USRP - this default value set
        # here is not exact.
=======
        # Centre frequencies can be specified in your experiment class using the setter. TODO: make modifiable (with warning that it takes time. Get time estimate for this.

        self.__txctrfreq = self.txctrfreq = 12000  # in kHz.
        self.__rxctrfreq = self.rxctrfreq = 12000  # in kHz.
>>>>>>> eca0f96b

        # Load the config, hardware, and restricted frequency data

        self.__txrate = self.__options.tx_sample_rate  # sampling rate, samples per sec, Hz.
        self.__rxrate = self.__options.rx_sample_rate  # sampling rate for rx in samples per sec
        # Transmitting is possible in the range of txctrfreq +/- (txrate/2) because we have iq data
        # Receiving is possible in the range of rxctrfreq +/- (rxrate/2)

        # The following are processing defaults. These can be set by the experiment using the setter
        #   upon instantiation. These are defaults for all slices, but these values are
        #   slice-specific so if the slice is added with these flags specified, that will override
        #   these values for the specific slice.
        self._xcf = False  # cross-correlation
        self._acf = False  # auto-correlation
        self._acfint = False  # interferometer auto-correlation.

        self._interface = {}  # setup_interfacing(self.num_slices)
        # TODO discuss rephrasing the description of _interface as a graph with defined rules
        # Dictionary of how each exp_slice interacts with the other slices. Default is "NONE" for
        #  all, but must be modified in experiment. NOTE keys are as such: (0,1), (0,2), (1,2),
        # NEVER includes (2,0) etc. The only interface options are those specified in
        # interface_types.

        # The following are for internal use only, and should not be modified in the experimental
        #  class, but will be modified by the class method build_scans. For this reason they
        #  are private, with getters only, in case they are used for reference by the user.
        # These are used internally to build iterable objects out of the slice using the
        # interfacing specified.

        self.__slice_id_scan_lists = None
        self.__scan_objects = []

        # TODO Remove above two variables after adding this type below
        self.__running_experiment = None # this will be of ScanClassBase type

    @property
    def cpid(self):
        """
        This experiment's CPID (control program ID, a term that comes from ROS).

        The CPID is read-only once established in instantiation.
        """

        return self.__cpid

    @property
    def comment_string(self):
        """
        A string related to the experiment, to be placed in the experiment's files.

        This is read-only once established in instantiation.
        """

        return self.__comment_string

    @property
    def num_slices(self):
        """
        The number of slices currently in the experiment.

        Will change after methods add_slice or del_slice are called.
        """

        return len(self.__slice_dict)

    @property
    def slice_keys(self):
        """
        The list of slice keys available.

        This cannot be updated. These are the keys in the current ExperimentPrototype
        slice_keys dictionary (the parameters available for slices).
        """

        return self.__slice_keys

    @property
    def slice_dict(self):
        """
        The dictionary of slices.

        The slice dictionary can be updated in add_slice, edit_slice, and del_slice. The slice
        dictionary is a dictionary of dictionaries that looks like:

        { slice_id1 : {slice_key1 : x, slice_key2 : y, ...},
        slice_id2 : {slice_key1 : x, slice_key2 : y, ...},
        ...}
        """

        return self.__slice_dict

    @property
    def new_slice_id(self):
        """
        The next unique slice id that is available to this instance of the experiment.

        This gets incremented after each time it is called to ensure it returns
        a unique ID each time.
        """

        self.__new_slice_id += 1
        return self.__new_slice_id - 1

    @property
    def slice_ids(self):
        """
        The list of slice ids that are currently available in this experiment.

        This can change when add_slice, edit_slice, and del_slice are called.
        """

        return list(self.__slice_dict.keys())

    @property
    def options(self):
        """
        The config options for running this experiment.

        These cannot be set or removed, but are specified in the config.ini, hdw.dat, and
        restrict.dat files.
        """

        return self.__options

    @property
    def xcf(self):
        """
        The default cross-correlation flag boolean.

        This provides the default for slices where this key isn't specified.
        """

        return self._xcf

    @xcf.setter
    def xcf(self, value):
        """
        Set the cross-correlation flag default for new slices.

        :param value: boolean for cross-correlation processing flag.
        """

        if isinstance(value, bool):
            self._xcf = value
        else:
            pass  # TODO log no change - throw an exception perhaps

    @property
    def acf(self):
        """
        The default auto-correlation flag boolean.

        This provides the default for slices where this key isn't specified.
        """

        return self._acf

    @acf.setter
    def acf(self, value):
        """
        Set the auto-correlation flag default for new slices.

        :param value: boolean for auto-correlation processing flag.
        """

        if isinstance(value, bool):
            self._acf = value
        else:
            pass  # TODO log no change

    @property
    def acfint(self):
        """
        The default interferometer autocorrelation boolean.

        This provides the default for slices where this key isn't specified.
        """

        return self._acfint

    @acfint.setter
    def acfint(self, value):
        """
        Set the interferometer autocorrelation flag default for new slices.

        :param value: boolean for interferometer autocorrelation processing flag.
        """

        if isinstance(value, bool):
            self._acfint = value
        else:
            pass  # TODO log no change

    @property
    def txrate(self):
        """
        The transmission sample rate to the DAC (Hz).

        This is not modifiable and comes from the config options.
        """

        return self.__txrate

    @property
    def txctrfreq(self):
        """
        The transmission centre frequency that USRP is tuned to (kHz).
        If you would like to change this value, note that it will take tuning time.
        """
        return self.__txctrfreq

    @txctrfreq.setter
    def txctrfreq(self, value):
        """
        Set the transmission centre frequency that USRP is tuned to. 
        
        This will take tuning time, use with caution. The USRP center frequency can only be tuned
        in steps of the master clock rate / 2^32. We determine the closest value to the desired
        center frequency and adjust to that.

        :param value: int for transmission centre frequency to tune USRP to (kHz).
        """
        # TODO review if this should be modifiable, definitely takes tuning time.
        if isinstance(value, int):
            # convert from kHz to Hz to get correct clock divider. Return the result back in kHz.
            clock_multiples = self.options.usrp_master_clock_rate/2**32
            clock_divider = math.ceil(value*1e3/clock_multiples)
            self.__txctrfreq = (clock_divider * clock_multiples)/1e3 # TODO return actual value tuned to.
        else:
            pass  # TODO errors / log no change

    @property
    def tx_maxfreq(self):
        """
        The maximum transmit frequency.

        This is the maximum tx frequency possible in this experiment (either maximum in our license
        or maximum given by the centre frequency and sampling rate).
        """
        max_freq = self.txctrfreq * 1000 + (self.txrate/2.0)
        if max_freq < self.options.max_freq:
            return max_freq
        else:
            # TODO log warning that wave_freq should not exceed options.max_freq - ctrfreq (possible to transmit above licensed band)
            return self.options.max_freq

    @property
    def tx_minfreq(self):
        """
        The minimum transmit frequency.

        This is the minimum tx frequency possible in this experiment (either minimum in our license
        or minimum given by the centre frequency and sampling rate).
        """
        min_freq = self.txctrfreq * 1000 - (self.txrate/2.0)
        if min_freq > self.options.min_freq:
            return min_freq
        else:
            # TODO log warning that wave_freq should not go below ctrfreq - options.minfreq (possible to transmit below licensed band)
            return self.options.min_freq

    @property
    def rxctrfreq(self):
        """
        The receive centre frequency that USRP is tuned to (kHz).
        If you would like to change this, note that it will take tuning time.
        """
        return self.__rxctrfreq

    @rxctrfreq.setter
    def rxctrfreq(self, value):
        """
        Set the receive centre frequency that USRP is tuned to (kHz).

        This will take tuning time, use with caution.

        :param value: int for receive centre frequency to tune USRP to (kHz). The USRP center
        frequency can only be tuned in steps of the master clock rate / 2^32. We determine the
        closest value to the desired center frequency and adjust to that.
        """
        # TODO review if this should be modifiable, definitely takes tuning time.
        if isinstance(value, int):
            # convert from kHz to Hz to get correct clock divider. Return the result back in kHz.
            clock_multiples = self.options.usrp_master_clock_rate/2**32
            clock_divider = math.ceil(value*1e3/clock_multiples)
            self.__rxctrfreq = (clock_divider * clock_multiples)/1e3   # TODO return actual tuned freq.
        else:
            pass  # TODO errors

    @property
    def rxrate(self):
        """
        The receive sampling rate in samples per sec.

        This comes from the config file and cannot be changed in the experiment.
        """
        return self.__rxrate

    @property
    def rx_maxfreq(self):
        """
        The maximum receive frequency.

        This is the maximum tx frequency possible in this experiment (maximum given by the centre
        frequency and sampling rate), as license doesn't matter for receiving.
        """
        max_freq = self.rxctrfreq * 1000 + (self.rxrate/2.0)
        return max_freq

    @property
    def rx_minfreq(self):
        """
        The minimum receive frequency.

        This is the minimum rx frequency possible in this experiment (minimum given by the centre
        frequency and sampling rate) - license doesn't restrict receiving.
        """
        min_freq = self.rxctrfreq * 1000 - (self.rxrate/2.0)
        if min_freq > 1000: #Hz
            return min_freq
        else:
            return 1000 # Hz

    @property
    def interface(self):
        """
        The dictionary of interfacing for the experiment slices.

        Interfacing should be set up for any slice when it gets added, ie. in add_slice,
        except for the first slice added. The dictionary of interfacing is setup as:

        [(slice_id1, slice_id2) : INTERFACING_TYPE,
        (slice_id1, slice_id3) : INTERFACING_TYPE,
        ...]

        for all current slice_ids.

        """
        return self._interface

    @property
    def slice_id_scan_lists(self):
        """
        The list of scan slice ids (a list of lists of slice_ids, organized by scan).

        This cannot be modified by the user.
        """
        return self.__slice_id_scan_lists

    @property
    def scan_objects(self):
        """
        The list of instances of class Scan for use in radar_control.

        These cannot be modified by the user, but are created using the slice dictionary.
        """
        return self.__scan_objects

    def slice_beam_directions_mapping(self, slice_id):
        """
        A mapping of the beam directions in the given slice id.

        :param slice_id: id of the slice to get beam directions for.
        :returns mapping: enumeration mapping dictionary of beam number to beam
         direction(s) in degrees off boresight.
        """
        if slice_id not in self.slice_ids:
            return {}
        beam_directions = self.slice_dict[slice_id]['beam_angle']
        mapping = {}
        for beam_num, beam_dir in enumerate(beam_directions):
            mapping[beam_num] = beam_dir
        return mapping

    def add_slice(self, exp_slice, interfacing_dict=None):
        """
        Add a slice to the experiment.

        :param exp_slice: a slice (dictionary of slice_keys) to add to the experiment.
        :param interfacing_dict: dictionary of type {slice_id : INTERFACING , ... } that
         defines how this slice interacts with all the other slices currently in the
         experiment.
        :raises: ExperimentException if slice is not a dictionary or if there are
         errors in setup_slice.
        :return: the slice_id of the new slice that was just added.
        """

        if not isinstance(exp_slice, dict):
            errmsg = 'Attempt to add a slice failed - {} is not a dictionary of slice' \
                     'parameters'.format(exp_slice)
            raise ExperimentException(errmsg)
            # TODO multiple types of Exceptions so they can be caught by the experiment in these
            # add_slice, edit_slice, del_slice functions (and handled specifically)

        exp_slice['slice_id'] = self.new_slice_id
        # each added slice has a unique slice id, even if previous slices have been deleted.
        exp_slice['cpid'] = self.cpid

        # Now we setup the slice which will check minimum requirements and set defaults, and then
        # will complete a check_slice and raise any errors found.
        new_exp_slice = self.setup_slice(exp_slice)

        # if there were no errors raised in setup_slice, we will add the slice to the slice_dict.
        self.__slice_dict[new_exp_slice['slice_id']] = new_exp_slice

        for ind in self.slice_ids:
            if ind == new_exp_slice['slice_id']:
                continue
            try:
                self._interface[(ind, new_exp_slice['slice_id'])] = interfacing_dict[ind]
                # update to add interfacing. new slice_id will be greater than all others so
                # we can add with ind first and maintain interfacing list rule of key1 < key2.
            except (TypeError, IndexError, KeyError):
                # if interfacing dictionary was not passed we will have TypeError
                # if interfacing dictionary was passed but did not include all interfacing
                # necessary (i.e. ind does not exist in interfacing dictionary), we will have
                # IndexError - IndexError will always occur if called from  edit_slice because we
                # have not removed the old slice_id yet and did not provide an interface for the
                # new slice id with the old slice id TODO change this? (send an interface value of
                # None for that key from edit_slice to add_slice?
                self._interface[(ind, new_exp_slice['slice_id'])] = None
                print('Interfacing not Fully Updated - Will Cause Errors so Please Update.')
                # TODO log a warning if interfacing dictionary not updated at this time.

        return new_exp_slice['slice_id']

    def del_slice(self, remove_slice_id):
        """
        Remove a slice from the experiment.

        :param remove_slice_id: the id of the slice you'd like to remove.
        :raises: exception if remove_slice_id does not exist in the slice dictionary.
        """

        try:
            del(self.slice_dict[remove_slice_id])
        except (IndexError, TypeError):
            errmsg = 'Cannot remove slice id {} : it does not exist in slice dictionary'.format(remove_slice_id)
            raise ExperimentException(errmsg)

        remove_keys = []
        for key1, key2 in self._interface.keys():
            if key1 == remove_slice_id or key2 == remove_slice_id:
                remove_keys.append((key1, key2))            
        
        for keyset in remove_keys:
            del self._interface[keyset]

    def edit_slice(self, edit_slice_id, **kwargs):
        """
        Edit a slice.

        A quick way to edit a slice. In reality this is actually adding a new slice and
        deleting the old one. Useful for quick changes. Note that using this function
        will remove the slice_id that you are changing and will give it a new id. It will
        account for this in the interfacing dictionary though.

        :param edit_slice_id: the slice id of the slice to be edited.
        :param kwargs: dictionary of slice parameter to slice value that you want to
         change.
        :returns new_slice_id: the new slice id of the edited slice.
        :raises: exceptions if the edit_slice_id does not exist in slice dictionary or
         the params or values do not make sense.
        """

        slice_params_to_edit = dict(kwargs)

        try:
            edited_slice = self.slice_dict[edit_slice_id].copy()
        except (IndexError, TypeError):
            # the edit_slice_id is not an index in the slice_dict
            errmsg = 'Trying to edit {} but it does not exist in Slice_IDs' \
                     ' list.'.format(edit_slice_id)
            raise ExperimentException(errmsg)

        for edit_slice_param, edit_slice_value in slice_params_to_edit.items():
            if edit_slice_param in self.slice_keys:
                edited_slice[edit_slice_param] = edit_slice_value
            else:
                errmsg = 'Cannot edit slice: {} not a valid slice parameter'.format(edit_slice_param)
                raise ExperimentException(errmsg)

        # Move the interface values from old slice to new slice.
        new_interface_values = {}
        for ifkey, ifvalue in self._interface.items():
            if edit_slice_id == ifkey[0]:
                new_interface_values[ifkey[1]] = ifvalue
            elif edit_slice_id == ifkey[1]:
                new_interface_values[ifkey[0]] = ifvalue

        # This interface value will be removed when the slice is deleted.
        new_interface_values[edit_slice_id] = None

        # checks are done when slice is added.
        new_slice_id = self.add_slice(edited_slice, new_interface_values)

        # slice ids are checked after slice is removed, and interface values are removed.
        self.del_slice(edit_slice_id)

        return new_slice_id

    def __repr__(self):
        represent = 'self.cpid = {}\nself.num_slices = {}\nself.slice_ids = {}\nself.slice_keys = {}\nself.options = \
                    {}\nself.txctrfreq = {}\nself.txrate = {}\nself.rxctrfreq = {}\nself. xcf = {}\n' \
                    'self.acfint = {}\nself.slice_list = {}\nself.interface = {}\n'.format(
            self.cpid, self.num_slices, self.slice_ids, self.slice_keys, self.options.__repr__(),
            self.txctrfreq, self.txrate, self.rxctrfreq, self.xcf, self.acfint,
            self.slice_dict, self.interface)
        return represent

    def build_scans(self):
        """
        Build the scan information, which means creating the Scan, AveragingPeriod, and
        Sequence instances needed to run this experiment.

        Will be run by experiment handler, to build iterable objects for radar_control to
        use. Creates scan_objects and slice_id_scan_lists in the experiment for
        identifying which slices are in the scans.
        """

        # Check interfacing
        self.self_check()

        # investigating how I might go about using this base class - TODO maybe make a new IterableExperiment class to inherit

        # TODO check that the following 7 lines work, remove self.__slice_id_scan_lists from init,
        # consider removing scan_objects from init and making a new Experiment class to inherit
        # from ScanClassBase and having all of this included in there. Then would only need to
        # pass the running experiment to the radar control (would be returned from build_scans)
        self.__running_experiment = ScanClassBase(self.slice_ids, self.slice_dict, self.interface,
                                                  self.options)

        self.__running_experiment.nested_slice_list = self.get_scan_slice_ids()

        self.__scan_objects = []
        for params in self.__running_experiment.prep_for_nested_scan_class():
            self.scan_objects.append(Scan(*params))

        # self.__slice_id_scan_lists = self.get_scan_slice_ids()
        # # Returns list of scan lists. Each scan list is a list of the slice_ids for the slices
        # # included in that scan.

        if __debug__:
            print("Number of Scan types: {}".format(len(self.__scan_objects)))
            print("Number of AveragingPeriods in Scan #1: {}".format(len(self.__scan_objects[
                                                                             0].aveperiods)))
            print("Number of Sequences in Scan #1, Averaging Period #1: {}".format(
                len(self.__scan_objects[0].aveperiods[0].sequences)))
            print("Number of Pulse Types in Scan #1, Averaging Period #1, Sequence #1:"
                  " {}".format(len(self.__scan_objects[0].aveperiods[0].sequences[0].slice_dict)))

    def get_scan_slice_ids(self):
        # TODO add this to ScanClassBase method by just passing in the current type (Experiment, Scan, AvePeriod)
        # which would allow you to determine which interfacing to pull out.
        """
        Organize the slice_ids by scan.

        Take my own interfacing and get info on how many scans and which slices make which
        scans. Return a list of lists where each inner list contains the slices that
        are in an averagingperiod that is inside this scan. ie. len(nested_slice_list)
        = # of averagingperiods in this scan, len(nested_slice_list[0]) = # of slices
        in the first averagingperiod, etc.

        :return list of lists. The list has one element per scan. Each element is a list
        of slice_ids signifying which slices are combined inside that scan. The list
        returned could be of length 1, meaning only one scan is present in the experiment.
        """
        scan_combos = []

        for k, interface_value in self.interface.items():
            if interface_value != "SCAN":
                scan_combos.append(list(k))

        combos = self.__running_experiment.slice_combos_sorter(scan_combos, self.slice_ids)

        return combos

    def check_slice_minimum_requirements(self, exp_slice):
        """
        Check the required slice keys.

        Check for the minimum requirements of the slice. The following keys are always required:
        "pulse_sequence", "mpinc", "pulse_len", "nrang", "frang", (one of "intt" or "intn"),
        "beam_angle", and "beam_order". This function may modify the values in this slice dictionary
        to ensure that it is able to be run and that the values make sense.

        :param exp_slice: slice to check.
        """

        # TODO: add checks for values that make sense, not just check for types
        # TODO: make lists of operations to run and use if any() to shorten up this code!
        if not isinstance(exp_slice['pulse_sequence'], list):
            errmsg = "Slice must specify pulse_sequence that must be a list of integers"
            raise ExperimentException(errmsg, exp_slice)
        for element in exp_slice['pulse_sequence']:
            if not isinstance(element, int):
                errmsg = "Slice must specify pulse_sequence that must be a list of integers"
                raise ExperimentException(errmsg, exp_slice)

        if 'mpinc' not in exp_slice.keys() or not isinstance(exp_slice['mpinc'], int):
            errmsg = "Slice must specify mpinc that must be an integer"
            raise ExperimentException(errmsg, exp_slice)

        # TODO may want to add a field for range_gate which could set this param.
        if 'pulse_len' not in exp_slice.keys() or not isinstance(exp_slice['pulse_len'], int):
            errmsg = "Slice must specify pulse_len that must be an integer"
            raise ExperimentException(errmsg, exp_slice)

        if 'nrang' not in exp_slice.keys() or not isinstance(exp_slice['nrang'], int):
            errmsg = "Slice must specify nrang that must be an integer"
            raise ExperimentException(errmsg, exp_slice)

        if 'frang' not in exp_slice.keys() or not isinstance(exp_slice['frang'], int):
            errmsg = "Slice must specify frang that must be an integer"
            raise ExperimentException(errmsg, exp_slice)

        if 'intt' not in exp_slice.keys():
            if 'intn' not in exp_slice.keys():
                errmsg = "Slice must specify either an intn or intt"
                raise ExperimentException(errmsg, exp_slice)
            elif not isinstance(exp_slice['intn'], int):
                errmsg = "intn must be an integer"
                raise ExperimentException(errmsg, exp_slice)
        else:
            if not isinstance(exp_slice['intt'], float) and not isinstance(exp_slice['intt'], int):
                errmsg = "intt must be an number"
                raise ExperimentException(errmsg, exp_slice)
            else:
                if 'intn' in exp_slice.keys():
                    if __debug__:
                        print('intn is set in experiment slice but will not be used due to intt')
                    # TODO Log warning intn will not be used
                    exp_slice.pop('intn')
            exp_slice['intt'] = float(exp_slice['intt'])

        if 'beam_angle' not in exp_slice.keys(): # "beam_angle" is a required key
            errmsg = """Slice must specify beam_angle that must be a list of numbers (ints or
                floats) which are angles of degrees off boresight (positive E of N)"""
            raise ExperimentException(errmsg, exp_slice)
        if not isinstance(exp_slice['beam_angle'], list):
            errmsg = """Slice must specify beam_angle that must be a list of numbers (ints or
                floats) which are angles of degrees off boresight (positive E of N)"""
            raise ExperimentException(errmsg, exp_slice)
        for element in exp_slice['beam_angle']:
            if not isinstance(element, float) and not isinstance(element, int):
                errmsg = """Slice must specify beam_angle that must be a list of numbers (ints or
                    floats) which are angles of degrees off boresight (positive E of N)"""
                raise ExperimentException(errmsg, exp_slice)
            if isinstance(element, int):
                element = float(element)

        if 'beam_order' not in exp_slice.keys():
            errmsg = """Slice must specify beam_order that must be a list of ints or lists (of ints)
                     corresponding to the order of the angles in the beam_angle list."""
            raise ExperimentException(errmsg, exp_slice)
        if not isinstance(exp_slice['beam_order'], list):
            errmsg = """Slice must specify beam_order that must be a list of ints or lists (of ints)
                     corresponding to the order of the angles in the beam_angle list."""
            raise ExperimentException(errmsg, exp_slice)
        for element in exp_slice['beam_order']:
            if not isinstance(element, int) and not isinstance(element, list):
                errmsg = """Slice must specify beam_order that must be a list of ints or lists (of ints)
                         corresponding to the order of the angles in the beam_angle list."""
                raise ExperimentException(errmsg, exp_slice)
            if isinstance(element, list):
                for beamnum in element:
                    if not isinstance(beamnum, int):
                        errmsg = """Slice must specify beam_order that must be a list of ints or lists (of ints)
                                 corresponding to the order of the angles in the beam_angle list."""
                        raise ExperimentException(errmsg, exp_slice)
                    if beamnum >= len(exp_slice['beam_angle']):
                        errmsg = """Slice must specify beam_order that must be a list of ints or lists (of ints)
                                 corresponding to the order of the angles in the beam_angle list."""
                        raise ExperimentException(errmsg, exp_slice)
            else:
                if element >= len(exp_slice['beam_angle']):
                    errmsg = """Slice must specify beam_order that must be a list of ints or lists (of ints)
                             corresponding to the order of the angles in the beam_angle list."""
                    raise ExperimentException(errmsg, exp_slice)

    @staticmethod
    def set_slice_identifiers(exp_slice):
        """
        Set the hidden slice keys to determine how to run the slice.

        This function sets up internal identifier flags 'clrfrqflag' and 'rxonly' in the slice so
        that we know how to properly set up the slice and know which keys in the slice must be
        specified and which are unnecessary. If these keys are ever written by the user, they will
        be rewritten here.

        :param exp_slice: slice in which to set identifiers
        """

        if 'clrfrqrange' in exp_slice.keys():

            exp_slice['clrfrqflag'] = True
            exp_slice['rxonly'] = False

            txfreq = exp_slice.pop('txfreq', None)
            if txfreq is not None and txfreq not in \
                    range(exp_slice['clrfrqrange'][0],
                          exp_slice['clrfrqrange'][1]):
                pass  # TODO log a warning. Txfreq is removed as clrfrqrange takes precedence but
                # we may not be doing as you intended.

            rxfreq = exp_slice.pop('rxfreq', None)
            if rxfreq is not None and rxfreq not in \
                    range(exp_slice['clrfrqrange'][0],
                          exp_slice['clrfrqrange'][1]):
                pass  # TODO log a warning. Rxfreq is removed as clrfrqrange takes precedence
                # but we may not be doing as you intended.

        elif 'txfreq' in exp_slice.keys():
            exp_slice['clrfrqflag'] = False
            exp_slice['rxonly'] = False
            rxfreq = exp_slice.pop('rxfreq', None)
            if rxfreq is not None and rxfreq != exp_slice['txfreq']:
                pass  # TODO log a warning. Rxfreq is removed as txfreq takes precedence but we may
                # not be doing as you intended.
        elif 'rxfreq' in exp_slice.keys():
            exp_slice['rxonly'] = True
            exp_slice['clrfrqflag'] = False
        else:
            errmsg = 'An rxfreq, txfreq, or clrfrqrange must be specified in a slice'
            raise ExperimentException(errmsg, exp_slice)

    def check_slice_specific_requirements(self, exp_slice):
        """
        Set the specific slice requirements depending.

        Check the requirements for the specific slice type as identified by the
        identifiers rxonly and clrfrqflag. The keys that need to be checked depending
        on these identifiers are "txfreq", "rxfreq", and "clrfrqrange". This function
        may modify these keys.

        :param exp_slice: the slice to check, before adding to the experiment.
        """
        if exp_slice['clrfrqflag']:  # TX and RX mode with clear frequency search.
            # In this mode, clrfrqrange is required along with the other requirements.
            if not isinstance(exp_slice['clrfrqrange'], list):
                errmsg = 'clrfrqrange must be an integer list of length = 2'
                raise ExperimentException(errmsg)
            if len(exp_slice['clrfrqrange']) != 2:
                errmsg = 'clrfrqrange must be an integer list of length = 2'
                raise ExperimentException(errmsg)
            if not isinstance(exp_slice['clrfrqrange'][0], int) or not isinstance(exp_slice[\
                    'clrfrqrange'][1], int):
                errmsg = 'clrfrqrange must be an integer list of length = 2'
                raise ExperimentException(errmsg)

            if exp_slice['clrfrqrange'][0] >= exp_slice['clrfrqrange'][1]:
                errmsg = """clrfrqrange must be between min and max tx frequencies {} and rx
                            frequencies {} according to license and/or centre frequencies / sampling
                            rates, and must have lower frequency first.
                            """.format((self.tx_minfreq, self.tx_maxfreq),
                                       (self.rx_minfreq, self.rx_maxfreq))
                raise ExperimentException(errmsg)
            if (exp_slice['clrfrqrange'][1] * 1000) >= self.tx_maxfreq or \
                    (exp_slice['clrfrqrange'][1] * 1000) >= self.rx_maxfreq:
                errmsg = """clrfrqrange must be between min and max tx frequencies {} and rx
                            frequencies {} according to license and/or centre frequencies / sampling
                            rates, and must have lower frequency first.
                            """.format((self.tx_minfreq, self.tx_maxfreq),
                                       (self.rx_minfreq, self.rx_maxfreq))
                raise ExperimentException(errmsg)
            if (exp_slice['clrfrqrange'][0] * 1000) <= self.tx_minfreq or \
                    (exp_slice['clrfrqrange'][0] * 1000) <= self.rx_minfreq:
                errmsg = """clrfrqrange must be between min and max tx frequencies {} and rx
                            frequencies {} according to license and/or centre frequencies / sampling
                            rates, and must have lower frequency first.
                            """.format((self.tx_minfreq, self.tx_maxfreq),
                                       (self.rx_minfreq, self.rx_maxfreq))
                raise ExperimentException(errmsg)

            still_checking = True
            while still_checking:
                for freq_range in self.options.restricted_ranges:
                    if exp_slice['clrfrqrange'][0] in range(freq_range[0], freq_range[1]):
                        if exp_slice['clrfrqrange'][1] in range(freq_range[0], freq_range[1]):
                            # the range is entirely within the restricted range.
                            raise ExperimentException('clrfrqrange is entirely within restricted '
                                                      'range {}'.format(freq_range))
                        else:
                            if __debug__:
                                print('Clrfrqrange will be modified because it is partially in a ' +
                                'restricted range.')
                            # TODO Log warning, changing clrfrqrange because lower portion is in a
                            # restricted frequency range.
                            exp_slice['clrfrqrange'][0] = freq_range[1] + 1
                            # outside of restricted range now.
                            break  # we have changed the 'clrfrqrange' - must restart the
                            # check in case it's in another range.
                    else:
                        # lower end is not in restricted frequency range.
                        if exp_slice['clrfrqrange'][1] in range(freq_range[0], freq_range[1]):
                            if __debug__:
                                print('Clrfrqrange will be modified because it is partially in a ' +
                                'restricted range.')
                            # TODO Log warning, changing clrfrqrange because upper portion is in a
                            # restricted frequency range.
                            exp_slice['clrfrqrange'][1] = freq_range[0] - 1
                            # outside of restricted range now.
                            break  # we have changed the 'clrfrqrange' - must restart the for loop
                            # checking in case it's in another range.
                        else:  # neither end of clrfrqrange is inside the restricted range but
                            # we should check if the range is inside the clrfrqrange.
                            if freq_range[0] in range(exp_slice['clrfrqrange'][0],
                                                                  exp_slice['clrfrqrange'][1]):
                                if __debug__:
                                    print('There is a restricted range within the clrfrqrange - '
                                          'STOP.')
                                # TODO Log a warning that there is a restricted range in the middle
                                # of the
                                # clrfrqrange that will be avoided OR could make this an Error.
                                # Still need to implement clear frequency searching.
                else:  # no break, so no changes to the clrfrqrange
                    still_checking = False

        elif exp_slice['rxonly']:  # RX only mode.
            # In this mode, rxfreq is required.
            if not isinstance(exp_slice['rxfreq'], int) and not isinstance(exp_slice['rxfreq'],
                                                                      float):
                errmsg = """rxfreq must be a number (kHz) between rx min and max frequencies {} for
                            the radar license and be within range given centre frequency and
                            sampling rate.""".format((self.rx_minfreq, self.rx_maxfreq))
                raise ExperimentException(errmsg)
            if (exp_slice['rxfreq'] * 1000) >= self.rx_maxfreq or (exp_slice['rxfreq'] *
                                                                   1000) <= self.rx_minfreq:
                errmsg = """rxfreq must be a number (kHz) between rx min and max frequencies {} for
                            the radar license and be within range given centre frequency and
                            sampling rate.""".format((self.rx_minfreq, self.rx_maxfreq))
                raise ExperimentException(errmsg)

        else:  # TX-specific mode , without a clear frequency search.
            # In this mode, txfreq is required along with the other requirements.
            if not isinstance(exp_slice['txfreq'], int) and not isinstance(exp_slice['txfreq'],
                                                                          float):
                errmsg = """txfreq must be a number (kHz) between tx min and max frequencies {} and
                            rx min and max frequencies {} for the radar license and be within range
                            given centre frequencies and sampling rates.
                            """.format((self.tx_minfreq, self.tx_maxfreq),
                                       (self.rx_minfreq, self.rx_maxfreq))
                raise ExperimentException(errmsg)
            if (exp_slice['txfreq'] * 1000) >= self.tx_maxfreq or (exp_slice['txfreq'] * 1000) >= \
                    self.rx_maxfreq:
                errmsg = """txfreq must be a number (kHz) between tx min and max frequencies {} and
                            rx min and max frequencies {} for the radar license and be within range
                            given centre frequencies and sampling rates.
                            """.format((self.tx_minfreq, self.tx_maxfreq),
                                       (self.rx_minfreq, self.rx_maxfreq))
                raise ExperimentException(errmsg)
            if (exp_slice['txfreq'] * 1000) <= self.tx_minfreq or (exp_slice['txfreq'] * 1000) <= \
                    self.rx_minfreq:
                errmsg = """txfreq must be a number (kHz) between tx min and max frequencies {} and
                            rx min and max frequencies {} for the radar license and be within range
                            given centre frequencies and sampling rates.
                            """.format((self.tx_minfreq, self.tx_maxfreq),
                                       (self.rx_minfreq, self.rx_maxfreq))
                raise ExperimentException(errmsg)
            for freq_range in self.options.restricted_ranges:
                if exp_slice['txfreq'] in range(freq_range[0], freq_range[1]):
                    errmsg = """txfreq is within a restricted frequency range {}
                             """.format(freq_range)
                    raise ExperimentException(errmsg)

    def set_slice_defaults(self, exp_slice):
        """
        Set up defaults in case of some parameters being left blank.

        :param exp_slice: slice to set defaults of
        :returns slice_with_defaults: updated slice
        """

        slice_with_defaults = copy.deepcopy(exp_slice)

        # TODO future proof this by specifying tx_main and tx_int ?? or give spatial information in config
        if 'tx_antennas' not in exp_slice:
            slice_with_defaults['tx_antennas'] = [i for i in range(0,
                                                                  self.options.main_antenna_count)]
            # all possible antennas.
        if 'rx_main_antennas' not in exp_slice:
            slice_with_defaults['rx_main_antennas'] = [i for i in
                                                       range(0, self.options.main_antenna_count)]
        if 'rx_int_antennas' not in exp_slice:
            slice_with_defaults['rx_int_antennas'] = \
                [i for i in range(0, self.options.interferometer_antenna_count)]
        if 'pulse_shift' not in exp_slice:
            slice_with_defaults['pulse_shift'] = [0 for i in range(0, len(
                slice_with_defaults['pulse_sequence']))]
        if 'scanboundflag' not in exp_slice and 'scanbound' not in exp_slice:
            slice_with_defaults['scanboundflag'] = False  # TODO discuss defaults, discuss whether scanboundflag is necessary
            slice_with_defaults['scanbound'] = None
        elif 'scanboundflag' not in exp_slice:  # but scanbound is
            slice_with_defaults['scanboundflag'] = True
        elif not exp_slice['scanboundflag']: 
            slice_with_defaults['scanbound'] = None

        if 'scanboundflag' in exp_slice:
            if exp_slice['scanboundflag']:
                try:
                    if exp_slice['scanbound'] is None:
                        raise KeyError
                except KeyError:
                    errmsg = 'ScanboundFlag is set without a Scanbound specified.'
                    raise ExperimentException(errmsg)

        # we only have one of intn or intt because of slice checks already completed in
        # check_slice_minimum_requirements.
        if 'intt' in exp_slice:
            slice_with_defaults['intn'] = None
        elif 'intn' in exp_slice:
            slice_with_defaults['intt'] = None

        if 'acf' not in exp_slice:
            slice_with_defaults['acf'] = self.acf
            slice_with_defaults['xcf'] = self.xcf
            slice_with_defaults['acfint'] = self.acfint
        elif exp_slice['acf']:
            if 'xcf' not in exp_slice:
                slice_with_defaults['xcf'] = True
            if 'acfint' not in exp_slice:
                slice_with_defaults['acfint'] = True
        else:  # acf is False
            # TODO log that no xcf or acfint will happen if acfs are not set.
            slice_with_defaults['xcf'] = False
            slice_with_defaults['acfint'] = False

        if slice_with_defaults['acf']:
            if 'rsep' in exp_slice:
                if slice_with_defaults['rsep'] != int(round(slice_with_defaults['pulse_len'] *
                                                            1.0e-6 * speed_of_light/2.0)):
                    errmsg = 'Rsep was set incorrectly. Rsep will be overwritten'
                    if __debug__:  # TODO change to logging
                        print(errmsg)

            slice_with_defaults['rsep'] = int(round(slice_with_defaults['pulse_len'] * 1.0e-6 *
                                                      speed_of_light/2.0))
            # This is the distance travelled by the wave in the length of the pulse, divided by
            # two because it's an echo (travels there and back).

            if 'lag_table' in exp_slice:
                # Check that lags are valid
                for lag in exp_slice['lag_table']:
                    if not set(np.array(lag).flatten()).issubset(set(exp_slice['pulse_sequence'])):
                            errmsg = 'Lag {} not valid; One of the pulses does not exist in the ' \
                                     'sequence'.format(lag)
                            raise ExperimentException(errmsg)
            else:
                # build lag table from pulse_sequence
                lag_table = list(itertools.combinations(slice_with_defaults['pulse_sequence'], 2))
                lag_table.append([slice_with_defaults['pulse_sequence'][0], slice_with_defaults[
                    'pulse_sequence'][0]])  # lag 0
                lag_table.append([slice_with_defaults['pulse_sequence'][-1], slice_with_defaults[
                    'pulse_sequence'][-1]])  # alternate lag 0
                slice_with_defaults['lag_table'] = lag_table

        else:
            # TODO log rsep, lag_table, xcf, and acfint will not be used
            if __debug__:
                print('Rsep, lag_table, xcf, and acfint will not be used because acf is '
                              'not True.')
            if 'rsep' not in exp_slice.keys():
                slice_with_defaults['rsep'] = None
            if 'lag_table' not in exp_slice.keys():
                slice_with_defaults['lag_table'] = []

        if 'wavetype' not in exp_slice:
            slice_with_defaults['wavetype'] = 'SINE'
        if 'seqoffset' not in exp_slice:
            slice_with_defaults['seqoffset'] = 0

        if 'comment' not in exp_slice:
            slice_with_defaults['comment'] = ''

        return slice_with_defaults

    def setup_slice(self, exp_slice):
        """
        Check slice for errors and set defaults of optional keys.

        Before adding the slice, ensure that the internal parameters are set, remove unnecessary
        keys and check values of keys that are needed, and set defaults of keys that are optional.

        The following are always able to be defaulted, so are optional:
        "tx_antennas", "rx_main_antennas", "rx_int_antennas", "pulse_shift", "scanboundflag",
        "scanbound", "acf", "xcf", "acfint", "wavetype", "seqoffset"


        The following are always required for processing acf, xcf, and acfint which we will assume
        we are always doing:
        "pulse_sequence", "mpinc", "pulse_len", "nrang", "frang", "intt", "intn", "beam_angle",
        "beam_order"

        The following are required depending on slice type:
        "txfreq", "rxfreq", "clrfrqrange"

        :param: exp_slice: a slice to setup
        :return: complete_slice : a checked slice with all defaults
        """

        complete_slice = copy.deepcopy(exp_slice)

        remove_keys = []
        # None values are useless to us - if they do not exist we know they are None.
        for key, value in complete_slice.items():
            if value is None:
                remove_keys.append(key)
        
        for key in remove_keys:
            complete_slice.pop(key)

        self.set_slice_identifiers(complete_slice)
        self.check_slice_specific_requirements(complete_slice)
        self.check_slice_minimum_requirements(complete_slice)

        # set_slice_defaults will check for any missing values that should be given a default and
        # fill them.
        complete_slice = self.set_slice_defaults(complete_slice)

        # Wavetables are currently None for sine waves, instead just use a sampling freq in rads/sample.
        # wavetype = 'SINE' is set in set_slice_defaults if not given.
        complete_slice['iwavetable'], complete_slice['qwavetable'] = get_wavetables(complete_slice['wavetype'])

        errors = self.check_slice(complete_slice)

        if errors:
            raise ExperimentException(errors)

        return complete_slice

    def self_check(self):
        """
        Check that the values in this experiment are valid.

        Checks all slices.
        """

        if self.num_slices < 1:
            errmsg = "Error: Invalid num_slices less than 1"
            raise ExperimentException(errmsg)

        # TODO: check if self.cpid is not unique - incorporate known cpids from git repo
        # TODO: use pygit2 for this

        # run check_slice on all slices. Check_slice is a full check and can be done on a slice at
        # any time after setup. We run it now in case the user has changed something
        # inappropriately (ie, any way other than using edit_slice, add_slice, or del_slice).
        # "Private" instance variables with leading underscores are not actually private in
        # python they just have a bit of a mangled name so they are not readily availabe but give
        # the user notice that they should be left alone. If the __slice_dict has been changed
        # improperly, we should check it for problems here.
        for a_slice in self.slice_ids:
            selferrs = self.check_slice(self.slice_dict[a_slice])
            if not selferrs:
                # If returned error dictionary is empty
                continue
            errmsg = "Self Check Errors Occurred with slice Number : {} \nSelf \
                Check Errors are : {}".format(a_slice, selferrs)
            raise ExperimentException(errmsg)

        if __debug__:
            print("No Self Check Errors. Continuing...")

        self.check_interfacing()

    def check_slice(self, exp_slice):
        """
        Check the slice for errors.

        This is the first test of the dictionary in the experiment done to ensure values in this
        slice make sense. This is a self-check to ensure the parameters (for example, txfreq,
        antennas) are appropriate. All fields should be full at this time (whether filled by the
        user or given default values in set_slice_defaults). This was built to be useable at
        any time after setup.
        :param: exp_slice: a slice to check
        :raise: ExperimentException: When necessary parameters do not exist or = None (would have
        to have been overridden by the user for this, as defaults all set when this runs).
        """
        error_list = []

        options = self.options

        for param in self.slice_keys:
            if param not in exp_slice.keys():
                if param == 'txfreq' and exp_slice['clrfrqflag']:
                    pass
                elif param == 'rxfreq' and not exp_slice['rxonly']:
                    pass
                elif param == 'clrfrqrange' and not exp_slice['clrfrqflag']:
                    pass
                else:
                    errmsg = "Slice {} is missing Necessary Parameter {}".format(
                        exp_slice['slice_id'], param)
                    raise ExperimentException(errmsg)
            if param is None:
                pass  # TODO may want to check certain params are not None

        for param in exp_slice.keys():
            if param not in self.slice_keys and param not in self.__hidden_slice_keys:
                error_list.append("Slice {} has A Parameter that is not Used: {} = {}". \
                    format(exp_slice['slice_id'], param, exp_slice[param]))

        # TODO : mpinc needs to be an integer multiple of pulse_len in ros - is there a max ratio
        # allowed for pulse_len/mpinc ? Add this check and add check for each slice's tx duty-cycle
        # and make sure we aren't transmitting the entire time after combination with all slices

        if len(exp_slice['tx_antennas']) > options.main_antenna_count:
            error_list.append("Slice {} Has Too Many Main TX Antenna Channels {} Greater than Config {}" \
                .format(exp_slice['slice_id'], len(exp_slice['tx_antennas']),
                        options.main_antenna_count))
        if len(exp_slice['rx_main_antennas']) > options.main_antenna_count:
            error_list.append("Slice {} Has Too Many Main RX Antenna Channels {} Greater than Config {}" \
                .format(exp_slice['slice_id'], len(exp_slice['rx_main_antennas']),
                        options.main_antenna_count))
        if len(exp_slice['rx_int_antennas']) > options.interferometer_antenna_count:
            error_list.append("Slice {} Has Too Many RX Interferometer Antenna Channels {} " \
                               "Greater than Config {}".format(
                                    exp_slice['slice_id'],
                                    len(exp_slice['rx_int_antennas']),
                                    options.interferometer_antenna_count))

        # Check if the antenna identifier number is greater than the config file's
        # maximum antennas for all three of tx antennas, rx antennas and rx int antennas
        # Also check for duplicates
        if max(exp_slice['tx_antennas']) >= options.main_antenna_count:
            error_list.append("Slice {} Specifies Main Array Antenna Numbers Over Config " \
                               "Max {}" .format(exp_slice['slice_id'],
                                                options.main_antenna_count))

        if list_tests.has_duplicates(exp_slice['tx_antennas']):
            error_list.append("Slice {} TX Main Antennas Has Duplicate Antennas".format(
                exp_slice['slice_id']))

        for i in range(len(exp_slice['rx_main_antennas'])):
            if exp_slice['rx_main_antennas'][i] >= options.main_antenna_count:
                error_list.append("Slice {} Specifies Main Array Antenna Numbers Over Config " \
                                   "Max {}" .format(exp_slice['slice_id'],
                                                    options.main_antenna_count))

        if list_tests.has_duplicates(exp_slice['rx_main_antennas']):
            error_list.append("Slice {} RX Main Antennas Has Duplicate Antennas".format(
                exp_slice['slice_id']))

        for i in range(len(exp_slice['rx_int_antennas'])):
            if exp_slice['rx_int_antennas'][i] >= options.interferometer_antenna_count:
                error_list.append("Slice {} Specifies Interferometer Array Antenna Numbers Over " \
                                   "Config Max {}".format(exp_slice['slice_id'],
                                                          options.interferometer_antenna_count))

        if list_tests.has_duplicates(exp_slice['rx_int_antennas']):
            error_list.append("Slice {} RX Interferometer Antennas Has Duplicate Antennas".format(
                exp_slice['slice_id']))

        # Check if the pulse_sequence is not increasing, which would be an error
        if not list_tests.is_increasing(exp_slice['pulse_sequence']):
            error_list.append("Slice {} pulse_sequence Not Increasing".format(
                exp_slice['slice_id']))

        # Check that pulse_len and mpinc make sense (values in us)
        if exp_slice['pulse_len'] > exp_slice['mpinc']:
            error_list.append("Slice {} Pulse Length Greater than MPINC".format(
                exp_slice['slice_id']))
        if exp_slice['pulse_len'] < self.options.minimum_pulse_length and \
                        exp_slice['pulse_len'] <= 2 * self.options.pulse_ramp_time * \
                        10.0e6:
            error_list.append("Slice {} Pulse Length Too Small".format(
                exp_slice['slice_id']))
        if exp_slice['mpinc'] < self.options.minimum_mpinc_length:
            error_list.append("Slice {} Multi-Pulse Increment Too Small".format(
                exp_slice['slice_id']))

        # check intn and intt make sense given mpinc, and pulse_sequence.
        if exp_slice['pulse_sequence']:  # if not empty
            # Sequence length is length of pulse sequence plus the scope sync delay time.
            seq_len = exp_slice['mpinc'] * (exp_slice['pulse_sequence'][-1]) \
                      + (exp_slice['nrang'] + 19 + 10) * exp_slice['pulse_len']  # us

            if exp_slice['intt'] is None and exp_slice['intn'] is None:
                # both are None and we are not rx - only
                error_list.append("Slice {} Has Transmission but no Intt or IntN".format(
                    exp_slice['slice_id']))

            if exp_slice['intt'] is not None and exp_slice['intn'] is not None:
                error_list.append("Slice {} Choose Either Intn or Intt to be the Limit " \
                                            "for Number of Integrations in an Integration Period.".\
                    format(exp_slice['slice_id']))

            if exp_slice['intt'] is not None:
                if seq_len > (exp_slice['intt'] * 1000):  # seq_len in us, so multiply intt
                                                          # (ms) by 1000 to compare in us
                    error_list.append("Slice {} : Pulse Sequence is Too Long for Integration " \
                                         "Time Given".format(exp_slice['slice_id']))

        if not exp_slice['pulse_sequence']:
            if exp_slice['txfreq']:
                error_list.append("Slice {} Has Transmission Frequency but no" \
                                            "Pulse Sequence defined".format(
                    exp_slice['slice_id']))

        if list_tests.has_duplicates(exp_slice['beam_angle']):
            error_list.append("Slice {} Beam Angles Has Duplicate Directions".format(
                exp_slice['slice_id']))

        if not list_tests.is_increasing(exp_slice['beam_angle']):
            error_list.append("Slice {} beam_angle Not Increasing Clockwise (E of N " \
                                      "is positive)".format(exp_slice['slice_id']))

        # Check if the list of beams to transmit on is empty
        if not exp_slice['beam_order']:
            error_list.append("Slice {} Beam Order Scan Empty".format(
                exp_slice['slice_id']))

        # Check that the beam numbers in the beam_order exist
        for bmnum in exp_slice['beam_order']:
            if isinstance(bmnum, int):
                if bmnum >= len(exp_slice['beam_angle']):
                    error_list.append("Slice {} Scan Beam Number {} DNE".format(
                        exp_slice['slice_id'], bmnum))
            elif isinstance(bmnum, list):
                for imaging_bmnum in bmnum:
                    if imaging_bmnum >= len(exp_slice['beam_angle']):
                        error_list.append("Slice {} Scan Beam Number {} DNE".format(
                            exp_slice['slice_id'], bmnum))

        # check scan boundary not less than minimum required scan time.
        if exp_slice['scanboundflag']:
            if exp_slice['scanbound'] < (
                        len(exp_slice['beam_order']) * exp_slice['intt']):
                error_list.append("Slice {} Beam Order Too Long for ScanBoundary".format(
                    exp_slice['slice_id']))

        # TODO other checks

        if exp_slice['wavetype'] != 'SINE':
            error_list.append("Slice {} wavetype of {} currently not supported".format(
                exp_slice['slice_id'], exp_slice['wavetype']))

        return error_list

    def check_interfacing(self):
        """
        Check that the keys in the interface are not NONE and are valid. If they are valid,
        update all slices' slice_interfacing key. This function is called whenever scans are built.
        """

        for key, interface_type in self.interface.items():
            if interface_type == "NONE":
                errmsg = 'Interfacing is still default, must set key {}'.format(key)
                sys.exit(
                    errmsg)  # TODO for error handling. Perhaps use exceptions instead. REPLY OK

        for num1, num2 in self.interface.keys():
            if num1 >= self.num_slices or num2 >= self.num_slices or num1 < 0 or num2 < 0:
                # This is required for how I have it set up. Avoids any confusion
                #  with keys [0,2] vs [2,0] for example. Because you could add your own keys I check it.
                errmsg = """Interfacing key ({}, {}) is not valid, all keys must refer to (slice_id1,
                slice_id2) where slice_id1 < slice_id2""".format(num1, num2)
                sys.exit(errmsg)  # TODO for error handling. Perhaps use exceptions instead.
            if self.interface[num1, num2] not in interface_types:
                errmsg = 'Interfacing Not Valid Type between Slice_id {} and Slice_id {}'.format(
                    num1, num2)
                sys.exit(errmsg)  # TODO for error handling. Perhaps use exceptions instead.

        # Interfacing is valid - set the slice dictionary's slice_interfacing key.
        for slice_id in self.slice_ids:
            self.__slice_dict[slice_id]['slice_interfacing'] = self.get_slice_interfacing(slice_id)

    def get_slice_interfacing(self, slice_id):
        """
        Check the experiment's interfacing dictionary for all interfacing that pertains to a
        given slice, and return the interfacing information in a dictionary.
        :param slice_id: Slice ID to search the
        :return: interfacing dictionary for the slice.
        """

        slice_interface = {}
        for keys, interfacing_type in self.interface.items():
            num1 = keys[0]
            num2 = keys[1]
            if num1 == slice_id:
                slice_interface[num2] = interfacing_type
            elif num2 == slice_id:
                slice_interface[num1] = interfacing_type

        return slice_interface<|MERGE_RESOLUTION|>--- conflicted
+++ resolved
@@ -276,18 +276,11 @@
 
         self.__new_slice_id = 0
 
-<<<<<<< HEAD
-        self.__txctrfreq = 12000.0  # in kHz.
-        self.__rxctrfreq = 12000.0  # in kHz.
         # Note - the txctrfreq and rxctrfreq setters modify the actual centre frequency to a
         # multiple of the clock divider that is possible by the USRP - this default value set
         # here is not exact.
-=======
-        # Centre frequencies can be specified in your experiment class using the setter. TODO: make modifiable (with warning that it takes time. Get time estimate for this.
-
-        self.__txctrfreq = self.txctrfreq = 12000  # in kHz.
-        self.__rxctrfreq = self.rxctrfreq = 12000  # in kHz.
->>>>>>> eca0f96b
+        self.__txctrfreq = self.txctrfreq = 12000.0  # in kHz.
+        self.__rxctrfreq = self.rxctrfreq = 12000.0  # in kHz.
 
         # Load the config, hardware, and restricted frequency data
 
