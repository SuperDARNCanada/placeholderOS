#!/usr/bin/python3

# Copyright 2019 SuperDARN Canada
#
# realtime.py

# Sends data to realtime applications

import zmq
import threading
import os
import sys
import queue
import json
import zlib
import pydarn
import numpy as np
from backscatter import fitacf

borealis_path = os.environ['BOREALISPATH']
if not borealis_path:
    raise ValueError("BOREALISPATH env variable not set")

sys.path.append(borealis_path + '/utils/')
import realtime_options.realtime_options as rto
from zmq_borealis_helpers import socket_operations as so
import shared_macros.shared_macros as sm

rt_print = sm.MODULE_PRINT("Realtime", "green")

def _main():
    opts = rto.RealtimeOptions()

    borealis_sockets = so.create_sockets([opts.rt_to_dw_identity], opts.router_address)
    data_write_to_realtime = borealis_sockets[0]

    context = zmq.Context().instance()
    realtime_socket = context.socket(zmq.PUB)
    realtime_socket.bind(opts.rt_address)

    q = queue.Queue()

    def get_temp_file_from_datawrite():
        last_file_time = None
        while True:
            filename = so.recv_data(data_write_to_realtime, opts.dw_to_rt_identity, rt_print)

            if "rawacf" in filename:
                #Read and convert data
                fields = filename.split(".")
                file_time = fields[0] + fields[1] + fields[2] + fields[3]


                # Make sure we only process the first slice for simulatenous multislice data for now
                if file_time == last_file_time:
                    os.remove(filename)
                    continue

                last_file_time = file_time

                slice_num = int(fields[5])
                try:
                    rt_print("Using pyDARN to convert {}".format(filename))
                    converted = pydarn.BorealisConvert(filename, "rawacf", "/dev/null", slice_num,
                                                    "site")
                    os.remove(filename)
                except pydarn.exceptions.borealis_exceptions.BorealisConvert2RawacfError as e:
                    rt_print("Error converting {}".format(filename))
<<<<<<< HEAD
=======
                    rt_print(str(e))
>>>>>>> 88cae9c7
                    os.remove(filename)
                    continue

                data = converted.sdarn_dict

                fit_data = fitacf._fit(data[0])
                tmp = fit_data.copy()

                # Can't jsonify numpy so we convert to native types for rt purposes.
                for k,v in fit_data.items():
                    if hasattr(v, 'dtype'):
                        if isinstance(v, np.ndarray):
                            tmp[k] = v.tolist()
                        else:
                            tmp[k] = v.item()

                q.put(tmp)
            else:
                os.remove(filename)



    def handle_remote_connection():
        """
        Compresses and serializes the data to send to the server.
        """
        while True:
            data_dict = q.get()
            serialized = json.dumps(data_dict)
            compressed = zlib.compress(serialized.encode('utf-8'))
            realtime_socket.send(compressed)

    threads = [threading.Thread(target=get_temp_file_from_datawrite),
                threading.Thread(target=handle_remote_connection)]

    for thread in threads:
        thread.daemon = True
        thread.start()

    for thread in threads:
        thread.join()


if __name__ == '__main__':
    _main()
<|MERGE_RESOLUTION|>--- conflicted
+++ resolved
@@ -66,10 +66,6 @@
                     os.remove(filename)
                 except pydarn.exceptions.borealis_exceptions.BorealisConvert2RawacfError as e:
                     rt_print("Error converting {}".format(filename))
-<<<<<<< HEAD
-=======
-                    rt_print(str(e))
->>>>>>> 88cae9c7
                     os.remove(filename)
                     continue
 
