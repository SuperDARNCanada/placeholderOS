#!/usr/bin/env python3

"""
    radar_control process
    ~~~~~~~~~~~~~~~~~~~~~

    Radar_control is the process that runs the radar (sends pulses to the driver with
    timing information and sends processing information to the signal processing process).
    Experiment_handler provides the experiment for radar_control to run. It iterates
    through the scan_class_base objects to control the radar.

    :copyright: 2018 SuperDARN Canada
    :author: Marci Detwiller
"""

import cmath
import sys
import time
from datetime import datetime, timedelta
import os
import zmq
import pickle
import threading
from functools import reduce

sys.path.append(os.environ["BOREALISPATH"])
from experiment_prototype.experiment_exception import ExperimentException
from utils.experiment_options.experimentoptions import ExperimentOptions

if __debug__:
    sys.path.append(os.environ["BOREALISPATH"] + '/build/debug/utils/protobuf')
else:
    sys.path.append(os.environ["BOREALISPATH"] + '/build/release/utils/protobuf')

from driverpacket_pb2 import DriverPacket
from sigprocpacket_pb2 import SigProcPacket
from datawritemetadata_pb2 import IntegrationTimeMetadata

from sample_building.sample_building import azimuth_to_antenna_offset, create_debug_sequence_samples
from experiment_prototype.experiment_prototype import ExperimentPrototype

from radar_status.radar_status import RadarStatus
from utils.zmq_borealis_helpers import socket_operations

TIME_PROFILE = False

def printing(msg):
    """
    :param msg:
    :return:
    """
    RADAR_CONTROL = "\033[33m" + "RADAR_CONTROL: " + "\033[0m"
    sys.stdout.write(RADAR_CONTROL + msg + "\n")


def setup_driver(driverpacket, radctrl_to_driver, driver_to_radctrl_iden, txctrfreq, rxctrfreq, 
                 txrate, rxrate):
    """ First packet sent to driver for setup. 
        :param driverpacket: the protobuf packet to fill and pass over zmq
        :param radctrl_to_driver: the sender socket for sending the driverpacket
        :param driver_to_radctrl_iden: the receiver socket identity on the driver side
        :param txctrfreq: the transmit centre frequency to tune to, kHz.
        :param rxctrfreq: the receive centre frequency to tune to. With rx_sample_rate from config.ini file, this
            determines the received signal band, kHz.
        :param txrate: the tx sampling rate (Hz).
        :param rxrate: the rx sampling rate (Hz).
    """

    driverpacket.Clear()
    driverpacket.txcenterfreq = txctrfreq * 1000  # convert to Hz
    driverpacket.rxcenterfreq = rxctrfreq * 1000  # convert to Hz
    driverpacket.txrate = txrate
    driverpacket.rxrate = rxrate

    socket_operations.send_pulse(radctrl_to_driver, driver_to_radctrl_iden, driverpacket.SerializeToString())

    socket_operations.recv_data(radctrl_to_driver, driver_to_radctrl_iden, printing)


def data_to_driver(driverpacket, radctrl_to_driver, driver_to_radctrl_iden, samples_array,
                   txctrfreq, rxctrfreq, txrate, rxrate, numberofreceivesamples, SOB, EOB, timing,
                   seqnum, repeat=False):
    """ Place data in the driver packet and send it via zeromq to the driver.
        :param driverpacket: the protobuf packet to fill and pass over zmq
        :param radctrl_to_driver: the sender socket for sending the driverpacket
	    :param driver_to_radctrl_iden: the reciever socket identity on the driver side
        :param samples_array: this is a list of length main_antenna_count from the config file. It contains one
            numpy array of complex values per antenna. If the antenna will not be transmitted on, it contains a
            numpy array of zeros of the same length as the rest. All arrays will have the same length according to
            the pulse length.
        :param txctrfreq: the transmit centre frequency to tune to.
        :param rxctrfreq: the receive centre frequency to tune to. With rx_sample_rate from config.ini file, this
            determines the received signal band.
        :param txrate: the tx sampling rate (Hz).
        :param rxrate: the rx sampling rate (Hz).
        :param numberofreceivesamples: number of samples to receive at the rx_sample_rate from config.ini file. This
            determines length of Scope Sync GPIO being high for this sequence.
        :param SOB: start of burst boolean, true for first pulse in sequence.
        :param EOB: end of burst boolean, true for last pulse in sequence.
        :param timing: in us, the time past timezero to send this pulse. Timezero is the start of the sequence.
        :param seqnum: the sequence number. This is a unique identifier for the sequence that is always increasing
            with increasing sequences while radar_control is running. It is only reset when program restarts.
        :param repeat: a boolean indicating whether the pulse is the exact same as the last pulse
        in the sequence, in which case we will save the time and not send the samples list and other
        params that will be the same.
    """

    driverpacket.Clear()
    driverpacket.timetosendsamples = timing
    driverpacket.SOB = SOB
    driverpacket.EOB = EOB
    driverpacket.sequence_num = seqnum
    driverpacket.numberofreceivesamples = numberofreceivesamples

    if repeat:
        # antennas empty
        # samples empty
        # ctrfreq empty
        # rxrate and txrate empty
        if __debug__:
            print("REPEAT; TIMING: {0}; SOB: {1}; EOB: {2}"
                  ";".format(timing, SOB, EOB))
    else:
        # SETUP data to send to driver for transmit.
        for samples in samples_array:
            sample_add = driverpacket.channel_samples.add()
            # Add one Samples message for each channel possible in config.
            # Any unused channels will be sent zeros.
            # Protobuf expects types: int, long, or float, will reject numpy types and
            # throw a TypeError so we must convert the numpy arrays to lists
            sample_add.real.extend(samples.real.tolist())
            sample_add.imag.extend(samples.imag.tolist())
        driverpacket.txcenterfreq = txctrfreq * 1000  # convert to Hz
        driverpacket.rxcenterfreq = rxctrfreq * 1000  # convert to Hz
        driverpacket.txrate = txrate
        driverpacket.rxrate = rxrate
        driverpacket.numberofreceivesamples = numberofreceivesamples
        if __debug__:
            print("NOT A REPEAT; TIMING: {0}; SOB: {1}; EOB: {2}"
                  ";".format(timing, SOB, EOB))

    socket_operations.send_pulse(radctrl_to_driver, driver_to_radctrl_iden, driverpacket.SerializeToString())

    del driverpacket.channel_samples[:]  # TODO find out - Is this necessary in conjunction with .Clear()?



def send_dsp_metadata(packet, radctrl_to_dsp, dsp_radctrl_iden, radctrl_to_brian,
                   brian_radctrl_iden, rxrate, output_sample_rate, seqnum, slice_ids,
                   slice_dict, beam_dict, sequence_time, first_rx_sample_time,
                   main_antenna_count, rxctrfreq, decimation_scheme=None):
    """ Place data in the receiver packet and send it via zeromq to the signal processing unit and brian. 
        Happens every sequence.
        :param packet: the signal processing packet of the protobuf sigprocpacket type.
        :param radctrl_to_dsp: The sender socket for sending data to dsp
	    :param dsp_radctrl_iden: The reciever socket identity on the dsp side
	    :param rxrate: The receive sampling rate (Hz).
	    :param output_sample_rate: The output sample rate desired for the output data (Hz).
        :param seqnum: the sequence number. This is a unique identifier for the sequence that is always increasing
            with increasing sequences while radar_control is running. It is only reset when program restarts.
        :param slice_ids: The identifiers of the slices that are combined in this sequence. These IDs tell us where to
            look in the beam dictionary and slice dictionary for frequency information and beam direction information
            about this sequence to give to the signal processing unit.
        :param slice_dict: The slice dictionary, which contains information about all slices and will be referenced for
            information about the slices in this sequence. Namely, we get the frequency we want to receive at, the
            number of ranges and the first range information.
        :param beam_dict: The dictionary containing beam directions for each slice.
        :param sequence_time: entire duration of sequence, including receive time after all
        transmissions.
        :param first_rx_sample_time: Time between start of tx data and where the first RX sample
        should occur in the output data. This is equal to the time to the centre of the
        first pulse. In seconds.
        :param main_antenna_count: number of main array antennas, from the config file.
        :param rxctrfreq: the centre frequency of receiving, to send the translation frequency from centre to dsp.
        :param decimation_scheme: object of type DecimationScheme that has all decimation and
            filtering data.

    """

    # TODO: does the for loop below need to happen every time. Could be only updated
    # as necessary to make it more efficient.
    packet.Clear()
    packet.sequence_time = sequence_time
    packet.sequence_num = seqnum
    packet.offset_to_first_rx_sample = first_rx_sample_time
    packet.rxrate = rxrate
    packet.output_sample_rate = output_sample_rate

    if decimation_scheme is not None:
        for stage in decimation_scheme.stages:
            dm_stage_add = packet.decimation_stages.add()
            dm_stage_add.stage_num = stage.stage_num
            dm_stage_add.input_rate = stage.input_rate
            dm_stage_add.dm_rate = stage.dm_rate
            dm_stage_add.filter_taps.extend(stage.filter_taps)

    for num, slice_id in enumerate(slice_ids):
        chan_add = packet.rxchannel.add()
        chan_add.slice_id = slice_id
        chan_add.tau_spacing = slice_dict[slice_id]['tau_spacing'] # us
        # send the translational frequencies to dsp in order to bandpass filter correctly.
        if slice_dict[slice_id]['rxonly']:
            chan_add.rxfreq = (rxctrfreq * 1.0e3) - slice_dict[slice_id]['rxfreq'] * 1.0e3
        elif slice_dict[slice_id]['clrfrqflag']:
            pass  # TODO - get freq from clear frequency search.
        else:
            chan_add.rxfreq = (rxctrfreq * 1.0e3) - slice_dict[slice_id]['txfreq'] * 1.0e3
        chan_add.num_ranges = slice_dict[slice_id]['num_ranges']
        chan_add.first_range = slice_dict[slice_id]['first_range']
        chan_add.range_sep = slice_dict[slice_id]['range_sep']
        for beamdir in beam_dict[slice_id]:
            beam_add = chan_add.beam_directions.add()
            # Don't need to send channel numbers, will always send beamdir with length = total antennas.
            # Beam directions are formated e^i*phi so that a 0 will indicate not
            # to receive on that channel.
            for antenna_num, phi in enumerate(beamdir):
                phase_add = beam_add.phase.add()
                if antenna_num in slice_dict[slice_id]['rx_main_antennas'] or antenna_num - main_antenna_count in slice_dict[slice_id]['rx_int_antennas']:
                    phase = cmath.exp(-1 * phi * 1j)
                else:
                    phase = 0.0 + 0.0j
                phase_add.real_phase = phase.real
                phase_add.imag_phase = phase.imag

        for lag in slice_dict[slice_id]['lag_table']:
            lag_add = chan_add.lags.add()
            lag_add.pulse_1 = lag[0]
            lag_add.pulse_2 = lag[1]
            lag_add.lag_num = int(lag[1] - lag[0])



    # Brian requests sequence metadata for timeouts
    if TIME_PROFILE:
        time_waiting = datetime.utcnow()

    request = socket_operations.recv_request(radctrl_to_brian, brian_radctrl_iden,
                                             printing)

    if TIME_PROFILE:
        time_done = datetime.utcnow() - time_waiting
        print('Time waiting for Brian request to send metadata: {}'.format(time_done))

    if __debug__:
        request_output = "Brian requested -> {}".format(request)
        printing(request_output)

    bytes_packet = packet.SerializeToString()

    socket_operations.send_obj(radctrl_to_brian, brian_radctrl_iden, bytes_packet)

    socket_operations.send_obj(radctrl_to_dsp, dsp_radctrl_iden, packet.SerializeToString())
    # TODO : is it necessary to do a del packet.rxchannel[:] - test


def search_for_experiment(radar_control_to_exp_handler,
                          exphan_to_radctrl_iden,
                          status):
    """
    Check for new experiments from the experiment handler
    :param radctrl_to_exphan_iden: The
    :param status: status string (EXP_NEEDED or NO_ERROR).
    :returns new_experiment_received: boolean (True for new experiment received)
    :returns experiment: experiment instance (or None if there is no new experiment)
    """


    try:
        socket_operations.send_request(radar_control_to_exp_handler, exphan_to_radctrl_iden, status)
    except zmq.ZMQBaseError as e:
        errmsg = "ZMQ ERROR"
        raise [ExperimentException(errmsg), e]

    experiment = None
    new_experiment_received = False

    try:
        serialized_exp = socket_operations.recv_exp(radar_control_to_exp_handler,
                                               exphan_to_radctrl_iden,
                                               printing)
    except zmq.ZMQBaseError as e:
        errmsg = "ZMQ ERROR"
        raise [ExperimentException(errmsg), e]

    new_exp = pickle.loads(serialized_exp)  # protocol detected automatically

    if isinstance(new_exp, ExperimentPrototype):
        experiment = new_exp
        new_experiment_received = True
        if __debug__:
            print("NEW EXPERIMENT FOUND")
    elif new_exp != None:
        if __debug__:
            print("RECEIVED AN EXPERIMENT NOT OF TYPE EXPERIMENT_PROTOTYPE. CANNOT RUN.")
    else:
        if __debug__:
            print("The experiment was not updated - continuing.")
        # TODO decide what to do here. I think we need this case if someone doesn't build their experiment
        # properly

    return new_experiment_received, experiment



def send_datawrite_metadata(packet, radctrl_to_datawrite, datawrite_radctrl_iden,
                            seqnum, num_sequences, scan_flag, inttime, sequences, beamdir_dict,
                            experiment_id, experiment_name, output_sample_rate, experiment_comment,
                            filter_scaling_factors, rx_centre_freq, debug_samples=None):
    """
    Send the metadata about this integration time to datawrite so that it can be recorded.
    :param packet: The IntegrationTimeMetadata protobuf packet.
    :param radctrl_to_datawrite: The socket to send the packet on.
    :param datawrite_radctrl_iden: Identity of datawrite on the socket.
    :param seqnum: The last sequence number (identifier) that is valid for this integration
    period. Used to verify and synchronize driver, dsp, datawrite.
    :param num_sequences: The number of sequences that were sent in this integration period. (number of
    sequences to average together).
    :param scan_flag: True if this integration period is the first in a scan.
    :param inttime: The time that expired during this integration period.
    :param sequences: The sequences of class Sequence for this integration period (AveragingPeriod).
    :param beamdir_dict: Dictionary where each slice_id key corresponds to a list of beam
    directions for that slice for this integration period.
    :param experiment_id: the ID of the experiment that is running
    :param experiment_name: the experiment name to be placed in the data files.
    :param output_sample_rate: The output sample rate of the output data, defined by the
    experiment, in Hz.
    :param experiment_comment: The comment string for the experiment, user-defined.
    :param filter_scaling_factors: The decimation scheme scaling factors used for the experiment, 
    to get the scaling for the data for accurate power measurements between experiments.
    :param rx_centre_freq: The receive centre frequency (kHz)
    :param debug_samples: the debug samples for this integration period, to be written to the
    file if debug is set. This is a list of dictionaries for each Sequence in the
    AveragingPeriod. The dictionary is set up in the sample_building module function
    create_debug_sequence_samples. The keys are 'txrate', 'txctrfreq', 'pulse_sequence_timing',
    'pulse_offset_error', 'sequence_samples', 'decimated_sequence', 'dmrate_error', and 'dmrate'.
    The 'sequence_samples' and 'decimated_sequence' values are themselves dictionaries, where the
    keys are the antenna numbers (there is a sample set for each transmit antenna).
    """

    packet.Clear()
    packet.experiment_id = experiment_id
    packet.experiment_name = experiment_name
    packet.experiment_comment = experiment_comment
    packet.rx_centre_freq = rx_centre_freq 
    packet.num_sequences = num_sequences
    packet.last_seqn_num = seqnum
    packet.scan_flag = scan_flag
    packet.integration_time = inttime.total_seconds()
    packet.output_sample_rate = output_sample_rate 
    packet.data_normalization_factor = reduce(lambda x,y: x*y, filter_scaling_factors) # multiply all

    for sequence_index, sequence in enumerate(sequences):
        sequence_add = packet.sequences.add()
        sequence_add.blanks[:] = sequence.blanks
        if debug_samples:
            sequence_add.tx_data.txrate = debug_samples[sequence_index]['txrate']
            sequence_add.tx_data.txctrfreq = debug_samples[sequence_index]['txctrfreq']
            sequence_add.tx_data.pulse_sequence_timing_us[:] = debug_samples[sequence_index][
                'pulse_sequence_timing']
            sequence_add.tx_data.pulse_offset_error_us[:] = debug_samples[sequence_index][
                'pulse_offset_error']
            for ant, ant_samples in debug_samples[sequence_index]['sequence_samples'].items():
                tx_samples_add = sequence_add.tx_data.tx_samples.add()
                tx_samples_add.real[:] = ant_samples['real']
                tx_samples_add.imag[:] = ant_samples['imag']
                tx_samples_add.tx_antenna_number = ant
            sequence_add.tx_data.dmrate = debug_samples[sequence_index]['dmrate']
            sequence_add.tx_data.dmrate_error = debug_samples[sequence_index]['dmrate_error']
            for ant, ant_samples in debug_samples[sequence_index]['decimated_sequence'].items():
                tx_samples_add = sequence_add.tx_data.decimated_tx_samples.add()
                tx_samples_add.real[:] = ant_samples['real']
                tx_samples_add.imag[:] = ant_samples['imag']
                tx_samples_add.tx_antenna_number = ant
        for slice_id in sequence.slice_ids:
            rxchan_add = sequence_add.rxchannel.add()
            rxchan_add.slice_id = slice_id
            rxchan_add.slice_comment = sequence.slice_dict[slice_id]['comment']
            rxchan_add.interfacing = '{}'.format(sequence.slice_dict[slice_id]['slice_interfacing'])
            rxchan_add.rx_only = sequence.slice_dict[slice_id]['rxonly']
            rxchan_add.pulse_len = sequence.slice_dict[slice_id]['pulse_len']
            rxchan_add.tau_spacing = sequence.slice_dict[slice_id]['tau_spacing']

            if sequence.slice_dict[slice_id]['rxonly']:
                rxchan_add.rxfreq = sequence.slice_dict[slice_id]['rxfreq']
            else:
                rxchan_add.rxfreq = sequence.slice_dict[slice_id]['txfreq']

            rxchan_add.ptab.pulse_position[:] = sequence.slice_dict[slice_id]['pulse_sequence']
            rxchan_add.pulse_phase_offsets.pulse_phase[:] = sequence.slice_dict[slice_id]['pulse_phase_offset']
            rxchan_add.rx_main_antennas[:] = sequence.slice_dict[slice_id]['rx_main_antennas']
            rxchan_add.rx_intf_antennas[:] = sequence.slice_dict[slice_id]['rx_int_antennas']

            beamdirs = beamdir_dict[slice_id]
            for index, beamdir in enumerate(beamdirs):
                beam = rxchan_add.beams.add()
                beam.beamnum = sequence.slice_dict[slice_id]["beam_angle"].index(beamdir)
                beam.beamazimuth = beamdir

            if sequence.slice_dict[slice_id]['acf']:
                rxchan_add.acf = sequence.slice_dict[slice_id]['acf']
                rxchan_add.xcf = sequence.slice_dict[slice_id]['xcf']
                rxchan_add.acfint = sequence.slice_dict[slice_id]['acfint']
                rxchan_add.first_range = sequence.slice_dict[slice_id]['first_range']
                rxchan_add.num_range = sequence.slice_dict[slice_id]['num_ranges']
                rxchan_add.range_sep = sequence.slice_dict[slice_id]['range_sep']
                for lag in sequence.slice_dict[slice_id]['lag_table']:
                    lag_add = rxchan_add.ltab.lag.add()
                    lag_add.pulse_position[:] = lag
                    lag_add.lag_num = int(lag[1] - lag[0])

    if __debug__:
        printing('Sending metadata to datawrite.')

    socket_operations.send_bytes(radctrl_to_datawrite, datawrite_radctrl_iden,
                                 packet.SerializeToString())



def radar():
    """
    Run the radar with the experiment supplied by experiment_handler.

    Receives an instance of an experiment. Iterates through the Scans,
    AveragingPeriods, Sequences, and pulses of the experiment.

    For every pulse, samples and other control information are sent to the n200_driver.

    For every pulse sequence, processing information is sent to the signal processing
    block.

    After every integration time (AveragingPeriod), the experiment block is given the
    opportunity to change the experiment (not currently implemented). If a new
    experiment is sent, radar will halt the old one and begin with the new experiment.
    """

    # Initialize driverpacket.
    driverpacket = DriverPacket()
    sigprocpacket = SigProcPacket()
    integration_time_packet = IntegrationTimeMetadata()

    # Get config options.
    options = ExperimentOptions()

    # The socket identities for radar_control, retrieved from options
    ids = [options.radctrl_to_exphan_identity, options.radctrl_to_dsp_identity,
           options.radctrl_to_driver_identity, options.radctrl_to_brian_identity,
           options.radctrl_to_dw_identity]

    # Setup sockets.
    # Socket to send pulse samples over.
    # TODO test: need to make sure that we know that all sockets are set up after this try...except block.
    # TODO test: starting the programs in different orders.
    try:
        sockets_list = socket_operations.create_sockets(ids, options.router_address)
    except zmq.ZMQBaseError as e:
        errmsg = "ZMQ ERROR Setting up sockets"
        raise [ExperimentException(errmsg), e]
    radar_control_to_exp_handler = sockets_list[0]
    radar_control_to_dsp = sockets_list[1]
    radar_control_to_driver = sockets_list[2]
    radar_control_to_brian = sockets_list[3]
    radar_control_to_dw = sockets_list[4]

    # seqnum is used as a identifier in all packets while
    # radar is running so set it up here.
    # seqnum will get increased by num_sequences (number of averages or sequences in the integration period)
    # at the end of every integration time.
    seqnum_start = 0

    #  Wait for experiment handler at the start until we have an experiment to run.
    new_experiment_waiting = False

    while not new_experiment_waiting:  
        new_experiment_waiting, experiment = search_for_experiment(
            radar_control_to_exp_handler, options.exphan_to_radctrl_identity,
            'EXPNEEDED')

    new_experiment_waiting = False
    new_experiment_loaded = True

    # Send driver initial setup data - rates and centre frequency from experiment.
    # Wait for acknowledgment that USRP object is set up. 
    setup_driver(driverpacket, radar_control_to_driver, options.driver_to_radctrl_identity,
                 experiment.txctrfreq, experiment.rxctrfreq, experiment.txrate,
                 experiment.rxrate)

    first_integration = True
    decimation_scheme = experiment.decimation_scheme
    while True:
        # This loops through all scans in an experiment, or restarts this loop if a new experiment occurs.
        # TODO : further documentation throughout in comments (high level) and in separate documentation.
        # Iterate through Scans, AveragingPeriods, Sequences, Pulses.

        if new_experiment_waiting:  # start anew on first scan if we have a new experiment.
            try:
                experiment = new_experiment
            except NameError:
                # new_experiment does not exist, should never happen as flag only gets set when
                # there is a new experiment.
                errmsg = 'Experiment could not be found'
                raise ExperimentException(errmsg)
            new_experiment_waiting = False
            new_experiment = None
            new_experiment_loaded = True

        for scan in experiment.scan_objects:

            # if a new experiment was received during the last scan, it finished the integration period it was on and
            # returned here with new_experiment_waiting set to True. Break to load new experiment.
            if new_experiment_waiting:  # start anew on first scan if we have a new experiment.
                break
            beam_remaining = True  # started a new scan, therefore this must be True.

            # Make iterator for cycling through beam numbers
            aveperiods_done_list = []
            beam_iter = 0
            while beam_remaining and not new_experiment_waiting:
                for aveperiod in scan.aveperiods:
                    if TIME_PROFILE:
                        time_start_of_aveperiod = datetime.utcnow()
                    # If there are multiple aveperiods in a scan they are alternated
                    #   beam by beam. So we need to iterate through
                    # Go through each aveperiod once then increase the beam
                    #   iterator to the next beam in each scan.

                    # get new experiment here, before starting a new integration.
                    # if new_experiment_waiting is set here, we will implement the new_experiment after this integration
                    # period.

                    # Check if there are beams remaining in this aveperiod, or in any aveperiods.
                    if aveperiod in aveperiods_done_list:
                        continue  # beam_iter index is past the end of the beam_order list for this aveperiod, but other aveperiods must still contain a beam at index beam_iter in the beam_order list.
                    else:
                        if beam_iter == len(scan.scan_beams[aveperiod.slice_ids[0]]):
                            # All slices in the aveperiod have the same length beam_order.
                            # Check if we are at the end of the beam_order list (scan) for this aveperiod instance.
                            # If we are, we still might not be done all of the beams in another aveperiod,
                            # so we should just record that we are done with this one for this scan and
                            # keep going to check the next aveperiod type.
                            aveperiods_done_list.append(aveperiod)
                            if len(aveperiods_done_list) == len(scan.aveperiods):
                                beam_remaining = False  # all aveperiods are at the end of their beam_order list - must restart scan of alternating aveperiod types.
                                break
                            continue

                    if not new_experiment_waiting and not new_experiment_loaded: # there could already be a new experiment waiting, or we could have just loaded a new experiment.
                        new_experiment_waiting, new_experiment = search_for_experiment(
                            radar_control_to_exp_handler,
                            options.exphan_to_radctrl_identity, 'NOERROR')
                    elif new_experiment_loaded:
                        new_experiment_loaded = False

                    if __debug__:
                        print("New AveragingPeriod")

                    slice_to_beamdir_dict = aveperiod.set_beamdirdict(beam_iter)

                    # Build an ordered list of sequences
                    # A sequence is a list of pulses in order
                    # A pulse is a dictionary with all required information for that pulse.
                    sequence_dict_list = aveperiod.build_sequences(slice_to_beamdir_dict)


                    beam_phase_dict_list = []
                    for sequence_index, sequence in enumerate(aveperiod.sequences):
                        beam_phase_dict = {}
                        for slice_id in sequence.slice_ids:

                            if experiment.slice_dict[slice_id]['rxonly']:
                                receive_freq = experiment.slice_dict[slice_id]['rxfreq']
                            else:
                                receive_freq = experiment.slice_dict[slice_id]['txfreq']
                            # TODO add clrfrqsearch result freq.

                            beamdir = slice_to_beamdir_dict[slice_id]
                            beam_phase_dict[slice_id] = \
                                azimuth_to_antenna_offset(beamdir, options.main_antenna_count,
                                                          options.interferometer_antenna_count,
                                                          options.main_antenna_spacing,
                                                          options.interferometer_antenna_spacing,
                                                          receive_freq)

                        beam_phase_dict_list.append(beam_phase_dict)


                    # Setup debug samples if in debug mode.
                    debug_samples = []
                    if __debug__:
                        for sequence_index, sequence in enumerate(aveperiod.sequences):
                            sequence_samples_dict = create_debug_sequence_samples(experiment.txrate,
                                                  experiment.txctrfreq,
                                                  sequence_dict_list[sequence_index],
                                                  options.main_antenna_count,
                                                  experiment.output_rx_rate,
                                                  sequence.ssdelay)
                            debug_samples.append(sequence_samples_dict)

                    integration_period_start_time = datetime.utcnow()  # ms
                    # all phases are set up for this averaging period for the beams required. Time to start averaging
                    # in the below loop.

                    num_sequences = 0
                    time_remains = True
                    if aveperiod.intt is not None:
                        intt_break = True
                        integration_period_done_time = integration_period_start_time + \
                            timedelta(milliseconds=(float(aveperiod.intt)))  # ms
                    else:
                        intt_break = False
                        ending_number_of_sequences = aveperiod.intn # this will exist 

                    first_sequence_out = False

                    if TIME_PROFILE:
                        time_to_prep_aveperiod = datetime.utcnow() - time_start_of_aveperiod
                        print('Time to prep aveperiod: {}'.format(time_to_prep_aveperiod))

                    while time_remains:
                        for sequence_index, sequence in enumerate(aveperiod.sequences):

                            # Alternating sequences if there are multiple in the averaging_period.
                            time_now = datetime.utcnow()
<<<<<<< HEAD
                            if intt_break:
                                if time_now >= integration_period_done_time:
                                    time_remains = False
                                    integration_period_time = time_now - integration_period_start_time
                                    break
                            else: # break at a certain number of integrations
                                if nave == ending_number_of_sequences:
                                    time_remains = False
                                    integration_period_time = time_now - integration_period_start_time
                                    break                                    
=======
                            if time_now >= integration_period_done_time:
                                time_remains = False
                                integration_period_time = time_now - integration_period_start_time
                                break
                                # TODO add a break for num_sequences == intn if going for number of averages instead of
                                # integration time
>>>>>>> 22548d07
                            beam_phase_dict = beam_phase_dict_list[sequence_index]
                            send_dsp_metadata(sigprocpacket,
                                           radar_control_to_dsp,
                                           options.dsp_to_radctrl_identity,
                                           radar_control_to_brian,
                                           options.brian_to_radctrl_identity,
                                           experiment.rxrate,
                                           experiment.output_rx_rate,
                                           seqnum_start + num_sequences,
                                           sequence.slice_ids, experiment.slice_dict,
                                           beam_phase_dict, sequence.seqtime,
                                           sequence.first_rx_sample_time,
                                           options.main_antenna_count, experiment.rxctrfreq, decimation_scheme)
                            if first_integration:
                                decimation_scheme = None
                                first_integration = False

                            if TIME_PROFILE:
                                time_after_sequence_metadata = datetime.utcnow() 
                                sequence_metadata_time = time_after_sequence_metadata - time_now
                                print('Sequence Metadata time: {}'.format(sequence_metadata_time))
                            
                            # beam_phase_dict is slice_id : list of beamdirs, where beamdir = list
                            # of antenna phase offsets for all antennas for that direction ordered
                            # [0 ... main_antenna_count, 0 ... interferometer_antenna_count]

                            # SEND ALL PULSES IN SEQUENCE.
                            # If we have sent first sequence already and there is only one unique
                            #  pulse in the averaging period, send all repeats until end of the
                            #  averaging period.
                            if first_sequence_out and aveperiod.one_pulse_only:
                                for pulse_index, pulse_dict in \
                                        enumerate(sequence_dict_list[sequence_index]):
                                    data_to_driver(driverpacket, radar_control_to_driver,
                                                   options.driver_to_radctrl_identity,
                                                   pulse_dict['samples_array'], experiment.txctrfreq,
                                                   experiment.rxctrfreq, experiment.txrate, 
                                                   experiment.rxrate,
                                                   sequence.numberofreceivesamples,
                                                   pulse_dict['startofburst'], pulse_dict['endofburst'],
                                                   pulse_dict['timing'], seqnum_start + num_sequences,
                                                   repeat=True)
                            else:
                                for pulse_index, pulse_dict in \
                                        enumerate(sequence_dict_list[sequence_index]):
                                    data_to_driver(driverpacket, radar_control_to_driver,
                                                   options.driver_to_radctrl_identity,
                                                   pulse_dict['samples_array'], experiment.txctrfreq,
                                                   experiment.rxctrfreq, experiment.txrate,
                                                   experiment.rxrate,
                                                   sequence.numberofreceivesamples,
                                                   pulse_dict['startofburst'], pulse_dict['endofburst'],
                                                   pulse_dict['timing'], seqnum_start + num_sequences,
                                                   repeat=pulse_dict['isarepeat'])
                                first_sequence_out = True


                            # TODO: Make sure you can have a slice that doesn't transmit, only receives on a frequency. # REVIEW #1 what do you mean, what is this TODO for? REPLY : driver acks wouldn't be required etc need to make sure this is possible
                            # Sequence is done
                            num_sequences = num_sequences + 1

                            if __debug__:
                                time.sleep(1)

                            if TIME_PROFILE:
                                pulses_to_driver_time = datetime.utcnow() - time_after_sequence_metadata
                                print('Time for pulses to driver: {}'.format(pulses_to_driver_time))

                    if TIME_PROFILE:
                        time_at_end_aveperiod = datetime.utcnow()

                    #if __debug__:
                    print("Number of sequences: {}".format(num_sequences))

                    if beam_iter == 0:  # The first integration time in the scan.
                        scan_flag = True
                    else:
                        scan_flag = False

                    last_sequence_num = seqnum_start + num_sequences - 1
                    send_datawrite_metadata(integration_time_packet, radar_control_to_dw,
                                            options.dw_to_radctrl_identity, last_sequence_num, num_sequences,
                                            scan_flag, integration_period_time,
                                            aveperiod.sequences, slice_to_beamdir_dict,
                                            experiment.cpid, experiment.experiment_name,
                                            experiment.output_rx_rate, experiment.comment_string,
                                            experiment.decimation_scheme.filter_scaling_factors, experiment.rxctrfreq, 
                                            debug_samples=debug_samples)

                    # end of the averaging period loop - move onto the next averaging period.
                    # Increment the sequence number by the number of sequences that were in this
                    # averaging period.
                    seqnum_start += num_sequences

                    if TIME_PROFILE:
                        time_to_finish_aveperiod = datetime.utcnow() - time_at_end_aveperiod
                        print('Time to finish aveperiod: {}'.format(time_to_finish_aveperiod))

                beam_iter = beam_iter + 1


if __name__ == "__main__":
    radar()
<|MERGE_RESOLUTION|>--- conflicted
+++ resolved
@@ -620,25 +620,16 @@
 
                             # Alternating sequences if there are multiple in the averaging_period.
                             time_now = datetime.utcnow()
-<<<<<<< HEAD
                             if intt_break:
                                 if time_now >= integration_period_done_time:
                                     time_remains = False
                                     integration_period_time = time_now - integration_period_start_time
                                     break
                             else: # break at a certain number of integrations
-                                if nave == ending_number_of_sequences:
+                                if num_sequences == ending_number_of_sequences:
                                     time_remains = False
                                     integration_period_time = time_now - integration_period_start_time
                                     break                                    
-=======
-                            if time_now >= integration_period_done_time:
-                                time_remains = False
-                                integration_period_time = time_now - integration_period_start_time
-                                break
-                                # TODO add a break for num_sequences == intn if going for number of averages instead of
-                                # integration time
->>>>>>> 22548d07
                             beam_phase_dict = beam_phase_dict_list[sequence_index]
                             send_dsp_metadata(sigprocpacket,
                                            radar_control_to_dsp,
