--- conflicted
+++ resolved
@@ -20,12 +20,10 @@
 import os
 import zmq
 import pickle
-<<<<<<< HEAD
 import threading
 import math
 import numpy as np
-=======
->>>>>>> c486fee5
+
 from functools import reduce
 
 sys.path.append(os.environ["BOREALISPATH"])
@@ -144,15 +142,9 @@
 
 
 def send_dsp_metadata(packet, radctrl_to_dsp, dsp_radctrl_iden, radctrl_to_brian,
-<<<<<<< HEAD
-                   brian_radctrl_iden, rxrate, output_sample_rate, seqnum, slice_ids,
-                   slice_dict, beam_dict, sequence_time, first_rx_sample_start,
-                   main_antenna_count, rxctrfreq, decimation_scheme=None):
-=======
                       brian_radctrl_iden, rxrate, output_sample_rate, seqnum, slice_ids,
-                      slice_dict, beam_dict, sequence_time, first_rx_sample_time,
+                      slice_dict, beam_dict, sequence_time, first_rx_sample_start,
                       main_antenna_count, rxctrfreq, decimation_scheme=None):
->>>>>>> c486fee5
     """ Place data in the receiver packet and send it via zeromq to the signal processing unit and brian.
         Happens every sequence.
         :param packet: the signal processing packet of the protobuf sigprocpacket type.
@@ -161,29 +153,22 @@
         :param rxrate: The receive sampling rate (Hz).
         :param output_sample_rate: The output sample rate desired for the output data (Hz).
         :param seqnum: the sequence number. This is a unique identifier for the sequence that is always increasing
-            with increasing sequences while radar_control is running. It is only reset when program restarts.
+             with increasing sequences while radar_control is running. It is only reset when program restarts.
         :param slice_ids: The identifiers of the slices that are combined in this sequence. These IDs tell us where to
-            look in the beam dictionary and slice dictionary for frequency information and beam direction information
-            about this sequence to give to the signal processing unit.
+             look in the beam dictionary and slice dictionary for frequency information and beam direction information
+             about this sequence to give to the signal processing unit.
         :param slice_dict: The slice dictionary, which contains information about all slices and will be referenced for
-            information about the slices in this sequence. Namely, we get the frequency we want to receive at, the
-            number of ranges and the first range information.
+             information about the slices in this sequence. Namely, we get the frequency we want to receive at, the
+             number of ranges and the first range information.
         :param beam_dict: The dictionary containing beam directions for each slice.
         :param sequence_time: entire duration of sequence, including receive time after all
-        transmissions.
-<<<<<<< HEAD
+             transmissions.
         :param first_rx_sample_start: The sample where the first rx sample will start relative to the
-                                     tx data.
-        should occur in the output data. This is equal to the time to the centre of the
-=======
-        :param first_rx_sample_time: Time between start of tx data and where the first RX sample
-        should occur in the output data. This is equal to the time to the center of the
->>>>>>> c486fee5
-        first pulse. In seconds.
+             tx data.
         :param main_antenna_count: number of main array antennas, from the config file.
         :param rxctrfreq: the center frequency of receiving, to send the translation frequency from center to dsp.
         :param decimation_scheme: object of type DecimationScheme that has all decimation and
-            filtering data.
+             filtering data.
 
     """
 
@@ -325,15 +310,9 @@
 
 
 def send_datawrite_metadata(packet, radctrl_to_datawrite, datawrite_radctrl_iden,
-<<<<<<< HEAD
                             seqnum, num_sequences, scan_flag, inttime, sequences, beam_iter,
                             experiment_id, experiment_name, scheduling_mode, output_sample_rate, 
                             experiment_comment, filter_scaling_factors, rx_centre_freq, 
-=======
-                            seqnum, num_sequences, scan_flag, inttime, sequences, beamdir_dict,
-                            experiment_id, experiment_name, scheduling_mode, output_sample_rate,
-                            experiment_comment, filter_scaling_factors, rx_center_freq,
->>>>>>> c486fee5
                             debug_samples=None):
     """
     Send the metadata about this integration time to datawrite so that it can be recorded.
@@ -347,8 +326,7 @@
     :param scan_flag: True if this integration period is the first in a scan.
     :param inttime: The time that expired during this integration period.
     :param sequences: The sequences of class Sequence for this integration period (AveragingPeriod).
-    :param beamdir_dict: Dictionary where each slice_id key corresponds to a list of beam
-    directions for that slice for this integration period.
+    :param beam_iter: The beam iterator of this averaging period.
     :param experiment_id: the ID of the experiment that is running
     :param experiment_name: the experiment name to be placed in the data files.
     :param scheduling_mode: the type of scheduling mode running at this time, to write to file.
@@ -361,9 +339,9 @@
     :param debug_samples: the debug samples for this integration period, to be written to the
     file if debug is set. This is a list of dictionaries for each Sequence in the
     AveragingPeriod. The dictionary is set up in the sample_building module function
-    create_debug_sequence_samples. The keys are 'txrate', 'txctrfreq', 'pulse_sequence_timing',
-    'pulse_offset_error', 'sequence_samples', 'decimated_sequence', 'dmrate_error', and 'dmrate'.
-    The 'sequence_samples' and 'decimated_sequence' values are themselves dictionaries, where the
+    create_debug_sequence_samples. The keys are 'txrate', 'txctrfreq', 'pulse_timing',
+    'pulse_sample_start', 'sequence_samples', 'decimated_sequence', 'dmrate_error', and 'dmrate'.
+    The 'sequence_samples' and 'decimated_samples' values are themselves dictionaries, where the
     keys are the antenna numbers (there is a sample set for each transmit antenna).
     """
 
@@ -601,46 +579,6 @@
                     if dt + timedelta(seconds=scan.scanbound[scan_iter]) >= now:
                         start_minute = dt
                     else:
-<<<<<<< HEAD
-                        if beam_iter == len(scan.scan_beams[aveperiod.slice_ids[0]]):
-                            # All slices in the aveperiod have the same length beam_order.
-                            # Check if we are at the end of the beam_order list (scan) for this aveperiod instance.
-                            # If we are, we still might not be done all of the beams in another aveperiod,
-                            # so we should just record that we are done with this one for this scan and
-                            # keep going to check the next aveperiod type.
-                            aveperiods_done_list.append(aveperiod)
-                            if len(aveperiods_done_list) == len(scan.aveperiods):
-                                beam_remaining = False  # all aveperiods are at the end of their beam_order list - must restart scan of alternating aveperiod types.
-                                break
-                            continue
-
-                    if not new_experiment_waiting and not new_experiment_loaded: # there could already be a new experiment waiting, or we could have just loaded a new experiment.
-                        new_experiment_waiting, new_experiment = search_for_experiment(
-                            radar_control_to_exp_handler,
-                            options.exphan_to_radctrl_identity, 'NOERROR')
-                    elif new_experiment_loaded:
-                        new_experiment_loaded = False
-
-                    if __debug__:
-                        rad_ctrl_print("New AveragingPeriod")
-
-
-                    # all phases are set up for this averaging period for the beams required. Time to start averaging
-                    # in the below loop.
-                    if not scan.scanbound:
-                        integration_period_start_time = datetime.utcnow()  # ms
-                        rad_ctrl_print("Integration start time: {}".format(integration_period_start_time))
-                    if aveperiod.intt is not None:
-                        intt_break = True
-
-                        if scan.scanbound:
-                            # calculate scan start time. First beam in the sequence will likely
-                            # be ready to go if the first scan aligns directly to the minute. The
-                            # rest will need to wait until their boundary time is up.
-                            beam_scanbound = start_scan + timedelta(seconds=scan.scanbound[beam_iter])
-                            time_diff = beam_scanbound - datetime.utcnow()
-                            if time_diff.total_seconds() > 0:
-=======
                         start_minute = round_up_time(now)
                 else:  # At the start of a scan object that has scanbound, recalculate the start
                     # minute to the previously calculated next_scan_start
@@ -677,50 +615,9 @@
 
                 if __debug__:
                     rad_ctrl_print("New AveragingPeriod")
-
-                slice_to_beamdir_dict = aveperiod.set_beamdirdict(aveperiod.beam_iter)
-
-                # Build an ordered list of sequences
-                # A sequence is a list of pulses in order
-                # A pulse is a dictionary with all required information for that pulse.
-
-                sequence_dict_list = aveperiod.build_sequences(slice_to_beamdir_dict)
-
-                beam_phase_dict_list = []
-                for sequence_index, sequence in enumerate(aveperiod.sequences):
-                    beam_phase_dict = {}
-                    for slice_id in sequence.slice_ids:
-
-                        if experiment.slice_dict[slice_id]['rxonly']:
-                            receive_freq = experiment.slice_dict[slice_id]['rxfreq']
-                        else:
-                            receive_freq = experiment.slice_dict[slice_id]['txfreq']
-                        # TODO add clrfrqsearch result freq.
-
-                        beamdir = slice_to_beamdir_dict[slice_id]
-                        beam_phase_dict[slice_id] = \
-                            rx_azimuth_to_antenna_offset(beamdir, options.main_antenna_count,
-                                                         options.interferometer_antenna_count,
-                                                         options.main_antenna_spacing,
-                                                         options.interferometer_antenna_spacing,
-                                                         options.intf_offset, receive_freq)
-
-                    beam_phase_dict_list.append(beam_phase_dict)
-
-                # Setup debug samples if in debug mode.
-                debug_samples = []
-                if __debug__:
-                    for sequence_index, sequence in enumerate(aveperiod.sequences):
-                        sequence_samples_dict = create_debug_sequence_samples(experiment.txrate,
-                                                              experiment.txctrfreq,
-                                                              sequence_dict_list[sequence_index],
-                                                              options.main_antenna_count,
-                                                              experiment.output_rx_rate,
-                                                              sequence.ssdelay)
-                        debug_samples.append(sequence_samples_dict)
-
-                # all phases are set up for this averaging period for the beams required.
-
+                
+                # all phases are set up for this averaging period for the beams required. 
+                # Time to start averaging in the below loop.            
                 if not scan.scanbound:
                     integration_period_start_time = datetime.utcnow()  # ms
                     rad_ctrl_print("Integration start time: {}".format(integration_period_start_time))
@@ -735,7 +632,6 @@
                         time_diff = beam_scanbound - datetime.utcnow()
                         if time_diff.total_seconds() > 0:
                             if __debug__ or first_integration:
->>>>>>> c486fee5
                                 msg = "{}s until averaging period {} at time {}"
                                 msg = msg.format(sm.COLOR("blue", time_diff.total_seconds()),
                                                  sm.COLOR("yellow", scan_iter),
@@ -745,8 +641,10 @@
                             time.sleep(time_diff.total_seconds())
                         else:
                             if __debug__:
-                                # TODO: This will be wrong if the start time is in the past. maybe use datetime.utcnow() like below
-                                # TODO: instead of  beam_scanbound, or change wording to when the aveperiod should have started?
+                                # TODO: This will be wrong if the start time is in the past. 
+                                # maybe use datetime.utcnow() like below
+                                # TODO: instead of  beam_scanbound, or change wording to 
+                                # when the aveperiod should have started?
                                 msg = "starting averaging period {} at time {}"
                                 msg = msg.format(sm.COLOR("yellow", scan_iter),
                                                  sm.COLOR("red", beam_scanbound))
@@ -767,7 +665,8 @@
                             # too long, perhaps calculate which 'beam' (scan_iter) instead by 
                             # rewriting this code for an experiment-wide scanbound attribute instead
                             # of individual scanbounds inside the scan objects
-                            # TODO: if scan_iter skips ahead, aveperiod.beam_iter may also need to if scan.align_to_beamorder is True
+                            # TODO: if scan_iter skips ahead, aveperiod.beam_iter may also need to 
+                            # if scan.align_to_beamorder is True
                             bound_time_remaining = scanbound_time - time_elapsed.total_seconds()
                         else:
                             bound_time_remaining = next_scan_start - integration_period_start_time
@@ -787,133 +686,6 @@
                             # (if bound_time_remaining < 0, we need a solution to 
                             # reset)
                             integration_period_done_time = integration_period_start_time + \
-<<<<<<< HEAD
-                                            timedelta(milliseconds=aveperiod.intt) #ms
-
-                    else:  # intt does not exist, therefore using intn
-                        intt_break = False
-                        ending_number_of_sequences = aveperiod.intn # this will exist
-
-                    first_sequence_out = False
-
-                    if TIME_PROFILE:
-                        time_to_prep_aveperiod = datetime.utcnow() - time_start_of_aveperiod
-                        rad_ctrl_print('Time to prep aveperiod: {}'.format(time_to_prep_aveperiod))
-
-
-                    num_sequences = 0
-                    time_remains = True
-                    pulse_transmit_data_tracker = {}
-                    debug_samples = []
-                    while time_remains:
-                        for sequence_index, sequence in enumerate(aveperiod.sequences):
-                            # Alternating sequences if there are multiple in the averaging_period.
-                            start_time = datetime.utcnow()
-                            if intt_break:
-                                if start_time >= integration_period_done_time:
-                                    time_remains = False
-                                    integration_period_time = (start_time -
-                                                                    integration_period_start_time)
-                                    break
-                            else: # break at a certain number of integrations
-                                if num_sequences == ending_number_of_sequences:
-                                    time_remains = False
-                                    integration_period_time = start_time - integration_period_start_time
-                                    break
-
-                            # on first sequence, we make the first set of samples.
-                            if sequence_index not in pulse_transmit_data_tracker:
-                                pulse_transmit_data_tracker[sequence_index] = {}
-                                sqn, dbg = sequence.make_sequence(beam_iter, num_sequences)
-                                if dbg:
-                                    debug_samples.append(dbg)
-                                pulse_transmit_data_tracker[sequence_index][num_sequences] = sqn
-
-
-                            def send_pulses():
-                                for pulse_transmit_data in pulse_transmit_data_tracker[sequence_index][num_sequences]:
-                                    data_to_driver(driverpacket, radar_control_to_driver,
-                                                   options.driver_to_radctrl_identity,
-                                                   pulse_transmit_data['samples_array'],
-                                                   experiment.txctrfreq,
-                                                   experiment.rxctrfreq, experiment.txrate,
-                                                   experiment.rxrate,
-                                                   sequence.numberofreceivesamples,
-                                                   sequence.seqtime,
-                                                   pulse_transmit_data['startofburst'],
-                                                   pulse_transmit_data['endofburst'],
-                                                   pulse_transmit_data['timing'],
-                                                   seqnum_start + num_sequences,
-                                                   repeat=pulse_transmit_data['isarepeat'])
-
-                                if TIME_PROFILE:
-                                    time_after_pulses = datetime.utcnow()
-                                    pulses_to_driver_time = time_after_pulses - start_time
-                                    output = 'Time for pulses to driver: {}'.format(pulses_to_driver_time)
-                                    rad_ctrl_print(output)
-
-                            def send_dsp_meta():
-                                rx_beam_phases = sequence.get_rx_phases(beam_iter)
-                                send_dsp_metadata(sigprocpacket,
-                                                  radar_control_to_dsp,
-                                                  options.dsp_to_radctrl_identity,
-                                                  radar_control_to_brian,
-                                                  options.brian_to_radctrl_identity,
-                                                  experiment.rxrate,
-                                                  experiment.output_rx_rate,
-                                                  seqnum_start + num_sequences,
-                                                  sequence.slice_ids, experiment.slice_dict,
-                                                  rx_beam_phases, sequence.seqtime,
-                                                  sequence.first_rx_sample_start,
-                                                  options.main_antenna_count, experiment.rxctrfreq,
-                                                  decimation_scheme)
-
-                                if TIME_PROFILE:
-                                    time_after_sequence_metadata = datetime.utcnow()
-                                    sequence_metadata_time = time_after_sequence_metadata - start_time
-                                    output = 'Time to send meta to DSP: {}'.format(sequence_metadata_time)
-                                    rad_ctrl_print(output)
-
-                            def make_next_samples():
-                                sqn, dbg = sequence.make_sequence(beam_iter, num_sequences + 1)
-                                if dbg:
-                                    debug_samples.append(dbg)
-                                pulse_transmit_data_tracker[sequence_index][num_sequences+1] = sqn
-
-                                if TIME_PROFILE:
-                                    time_after_making_new_sqn = datetime.utcnow()
-                                    new_sequence_time = time_after_making_new_sqn - start_time
-                                    output = 'Time to make new sequence: {}'.format(new_sequence_time)
-                                    rad_ctrl_print(output)
-
-                            # These three things can happen simultaneously. We can spawn them as
-                            # threads.
-                            threads = [threading.Thread(target=send_pulses),
-                                        threading.Thread(target=send_dsp_meta),
-                                        threading.Thread(target=make_next_samples)]
-
-                            for thread in threads:
-                                thread.daemon = True
-                                thread.start()
-
-                            for thread in threads:
-                                thread.join()
-
-                            num_sequences += 1
-
-                            if first_integration:
-                                decimation_scheme = None
-                                first_integration = False
-
-                            # Sequence is done
-
-                            if __debug__:
-                                time.sleep(1)
-
-
-                    if TIME_PROFILE:
-                        time_at_end_aveperiod = datetime.utcnow()
-=======
                                             timedelta(milliseconds=bound_time_remaining * 1e3)
                         else:
                             integration_period_done_time = integration_period_start_time + \
@@ -921,8 +693,6 @@
                     else:  # no scanbound for this scan
                         integration_period_done_time = integration_period_start_time + \
                                             timedelta(milliseconds=aveperiod.intt)
->>>>>>> c486fee5
-
                 else:  # intt does not exist, therefore using intn
                     intt_break = False
                     ending_number_of_sequences = aveperiod.intn  # this will exist
@@ -930,122 +700,120 @@
                 msg = "AvePeriod slices and beam numbers: {}".format(
                     {x: y[aveperiod.beam_iter] for x, y in aveperiod.slice_to_beamorder.items()})
                 rad_ctrl_print(msg)
-
-<<<<<<< HEAD
-                    last_sequence_num = seqnum_start + num_sequences - 1
-                    def send_dw():
-                        send_datawrite_metadata(integration_time_packet, radar_control_to_dw,
-                                            options.dw_to_radctrl_identity, last_sequence_num,
-                                            num_sequences, scan_flag, integration_period_time,
-                                            aveperiod.sequences, beam_iter,
-                                            experiment.cpid, experiment.experiment_name,
-                                            experiment.scheduling_mode,
-                                            experiment.output_rx_rate, experiment.comment_string,
-                                            experiment.decimation_scheme.filter_scaling_factors,
-                                            experiment.rxctrfreq,
-                                            debug_samples=debug_samples)
-
-                    thread = threading.Thread(target=send_dw)
-                    thread.daemon = True
-                    thread.start()
-
-                    # end of the averaging period loop - move onto the next averaging period.
-                    # Increment the sequence number by the number of sequences that were in this
-                    # averaging period.
-                    seqnum_start += num_sequences
-=======
-                first_sequence_out = False
-
+                
                 if TIME_PROFILE:
                     time_to_prep_aveperiod = datetime.utcnow() - time_start_of_aveperiod
                     rad_ctrl_print('Time to prep aveperiod: {}'.format(time_to_prep_aveperiod))
->>>>>>> c486fee5
 
                 #  Time to start averaging in the below loop
+                
                 num_sequences = 0
                 time_remains = True
+                pulse_transmit_data_tracker = {}
+                debug_samples = []
+                
                 while time_remains:
                     for sequence_index, sequence in enumerate(aveperiod.sequences):
 
                         # Alternating sequences if there are multiple in the averaging_period.
-                        time_now = datetime.utcnow()
+                        start_time = datetime.utcnow()
                         if intt_break:
-                            if time_now >= integration_period_done_time:
+                            if start_time >= integration_period_done_time:
                                 time_remains = False
-                                integration_period_time = (time_now - integration_period_start_time)
+                                integration_period_time = (start_time - integration_period_start_time)
                                 break
                         else:  # break at a certain number of integrations
                             if num_sequences == ending_number_of_sequences:
                                 time_remains = False
-                                integration_period_time = time_now - integration_period_start_time
+                                integration_period_time = start_time - integration_period_start_time
                                 break
-                        beam_phase_dict = beam_phase_dict_list[sequence_index]
-                        send_dsp_metadata(sigprocpacket,
-                                          radar_control_to_dsp,
-                                          options.dsp_to_radctrl_identity,
-                                          radar_control_to_brian,
-                                          options.brian_to_radctrl_identity,
-                                          experiment.rxrate,
-                                          experiment.output_rx_rate,
-                                          seqnum_start + num_sequences,
-                                          sequence.slice_ids, experiment.slice_dict,
-                                          beam_phase_dict, sequence.seqtime,
-                                          sequence.first_rx_sample_time,
-                                          options.main_antenna_count, experiment.rxctrfreq, decimation_scheme)
-                        if first_integration:
-                            decimation_scheme = None
-                            first_integration = False
-
-                        if TIME_PROFILE:
-                            time_after_sequence_metadata = datetime.utcnow()
-                            sequence_metadata_time = time_after_sequence_metadata - time_now
-                            rad_ctrl_print('Sequence Metadata time: {}'.format(sequence_metadata_time))
-
-                        # beam_phase_dict is slice_id : list of beamdirs, where beamdir = list
-                        # of antenna phase offsets for all antennas for that direction ordered
-                        # [0 ... main_antenna_count, 0 ... interferometer_antenna_count]
-
-                        # SEND ALL PULSES IN SEQUENCE.
-                        # If we have sent first sequence already and there is only one unique
-                        #  pulse in the averaging period, send all repeats until end of the
-                        #  averaging period.
-                        if first_sequence_out and aveperiod.one_pulse_only:
-                            for pulse_index, pulse_dict in \
-                                    enumerate(sequence_dict_list[sequence_index]):
+
+                        # on first sequence, we make the first set of samples.
+                        if sequence_index not in pulse_transmit_data_tracker:
+                            pulse_transmit_data_tracker[sequence_index] = {}
+                            sqn, dbg = sequence.make_sequence(aveperiod.beam_iter, num_sequences)
+                            if dbg:
+                                debug_samples.append(dbg)
+                            pulse_transmit_data_tracker[sequence_index][num_sequences] = sqn
+
+                        def send_pulses():
+                            for pulse_transmit_data in pulse_transmit_data_tracker[sequence_index][num_sequences]:
                                 data_to_driver(driverpacket, radar_control_to_driver,
                                                options.driver_to_radctrl_identity,
-                                               pulse_dict['samples_array'], experiment.txctrfreq,
+                                               pulse_transmit_data['samples_array'],
+                                               experiment.txctrfreq,
                                                experiment.rxctrfreq, experiment.txrate,
                                                experiment.rxrate,
                                                sequence.numberofreceivesamples,
                                                sequence.seqtime,
-                                               pulse_dict['startofburst'], pulse_dict['endofburst'],
-                                               pulse_dict['timing'], seqnum_start + num_sequences,
-                                               repeat=True)
-                        else:
-                            for pulse_index, pulse_dict in \
-                                    enumerate(sequence_dict_list[sequence_index]):
-                                data_to_driver(driverpacket, radar_control_to_driver,
-                                               options.driver_to_radctrl_identity,
-                                               pulse_dict['samples_array'], experiment.txctrfreq,
-                                               experiment.rxctrfreq, experiment.txrate,
-                                               experiment.rxrate,
-                                               sequence.numberofreceivesamples,
-                                               sequence.seqtime,
-                                               pulse_dict['startofburst'], pulse_dict['endofburst'],
-                                               pulse_dict['timing'], seqnum_start + num_sequences,
-                                               repeat=pulse_dict['isarepeat'])
-                            first_sequence_out = True
+                                               pulse_transmit_data['startofburst'],
+                                               pulse_transmit_data['endofburst'],
+                                               pulse_transmit_data['timing'],
+                                               seqnum_start + num_sequences,
+                                               repeat=pulse_transmit_data['isarepeat'])
+
+                            if TIME_PROFILE:
+                                time_after_pulses = datetime.utcnow()
+                                pulses_to_driver_time = time_after_pulses - start_time
+                                output = 'Time for pulses to driver: {}'.format(pulses_to_driver_time)
+                                rad_ctrl_print(output)
+
+                        def send_dsp_meta():
+                            rx_beam_phases = sequence.get_rx_phases(aveperiod.beam_iter)
+                            send_dsp_metadata(sigprocpacket,
+                                              radar_control_to_dsp,
+                                              options.dsp_to_radctrl_identity,
+                                              radar_control_to_brian,
+                                              options.brian_to_radctrl_identity,
+                                              experiment.rxrate,
+                                              experiment.output_rx_rate,
+                                              seqnum_start + num_sequences,
+                                              sequence.slice_ids, experiment.slice_dict,
+                                              rx_beam_phases, sequence.seqtime,
+                                              sequence.first_rx_sample_start,
+                                              options.main_antenna_count, experiment.rxctrfreq,
+                                              decimation_scheme)
+
+                            if TIME_PROFILE:
+                                time_after_sequence_metadata = datetime.utcnow()
+                                sequence_metadata_time = time_after_sequence_metadata - start_time
+                                output = 'Time to send meta to DSP: {}'.format(sequence_metadata_time)
+                                rad_ctrl_print(output)
+
+                        def make_next_samples():
+                            sqn, dbg = sequence.make_sequence(aveperiod.beam_iter, num_sequences + 1)
+                            if dbg:
+                                debug_samples.append(dbg)
+                            pulse_transmit_data_tracker[sequence_index][num_sequences+1] = sqn
+
+                            if TIME_PROFILE:
+                                time_after_making_new_sqn = datetime.utcnow()
+                                new_sequence_time = time_after_making_new_sqn - start_time
+                                output = 'Time to make new sequence: {}'.format(new_sequence_time)
+                                rad_ctrl_print(output)
+
+                        # These three things can happen simultaneously. We can spawn them as
+                        # threads.
+                        threads = [threading.Thread(target=send_pulses),
+                                   threading.Thread(target=send_dsp_meta),
+                                   threading.Thread(target=make_next_samples)]
+
+                        for thread in threads:
+                            thread.daemon = True
+                            thread.start()
+
+                        for thread in threads:
+                            thread.join()
+
+                        num_sequences += 1
+
+                        if first_integration:
+                            decimation_scheme = None
+                            first_integration = False
 
                         # Sequence is done
-                        num_sequences += 1
-
                         if __debug__:
                             time.sleep(1)
-
-                        if TIME_PROFILE:
-                            pulses_to_driver_time = datetime.utcnow() - time_after_sequence_metadata
-                            rad_ctrl_print('Time for pulses to driver: {}'.format(pulses_to_driver_time))
 
                 if TIME_PROFILE:
                     time_at_end_aveperiod = datetime.utcnow()
@@ -1054,7 +822,7 @@
                 msg = msg.format(sm.COLOR("magenta", num_sequences))
                 rad_ctrl_print(msg)
 
-                if scan.aveperiod_iter == 0 and aveperiod.beam_iter == 0: 
+                if scan.aveperiod_iter == 0 and aveperiod.beam_iter == 0:
                     # This is the first integration time in the scan object.
                     # if scanbound is aligned to beamorder, the scan_iter will also = 0 at this point.
                     scan_flag = True
@@ -1062,15 +830,21 @@
                     scan_flag = False
 
                 last_sequence_num = seqnum_start + num_sequences - 1
-                send_datawrite_metadata(integration_time_packet, radar_control_to_dw,
-                                        options.dw_to_radctrl_identity, last_sequence_num, num_sequences,
-                                        scan_flag, integration_period_time,
-                                        aveperiod.sequences, slice_to_beamdir_dict,
-                                        experiment.cpid, experiment.experiment_name, experiment.scheduling_mode,
+                def send_dw():
+                    send_datawrite_metadata(integration_time_packet, radar_control_to_dw,
+                                        options.dw_to_radctrl_identity, last_sequence_num,
+                                        num_sequences, scan_flag, integration_period_time,
+                                        aveperiod.sequences, aveperiod.beam_iter,
+                                        experiment.cpid, experiment.experiment_name,
+                                        experiment.scheduling_mode,
                                         experiment.output_rx_rate, experiment.comment_string,
-                                        experiment.decimation_scheme.filter_scaling_factors, experiment.rxctrfreq,
+                                        experiment.decimation_scheme.filter_scaling_factors,
+                                        experiment.rxctrfreq,
                                         debug_samples=debug_samples)
 
+                thread = threading.Thread(target=send_dw)
+                thread.daemon = True
+                thread.start()
                 # end of the averaging period loop - move onto the next averaging period.
                 # Increment the sequence number by the number of sequences that were in this
                 # averaging period.
@@ -1088,6 +862,5 @@
                 if scan.aveperiod_iter == len(scan.aveperiods):
                     scan.aveperiod_iter = 0
 
-
 if __name__ == "__main__":
     radar()