#!/usr/bin/env python3

"""
    radar_control process
    ~~~~~~~~~~~~~~~~~~~~~

    Radar_control is the process that runs the radar (sends pulses to the driver with
    timing information and sends processing information to the signal processing process).
    Experiment_handler provides the experiment for radar_control to run. It iterates
    through the scan_class_base objects to control the radar.

    :copyright: 2018 SuperDARN Canada
    :author: Marci Detwiller
"""

import cmath
import sys
import time
from datetime import datetime, timedelta
import os
import zmq
import pickle
import threading

sys.path.append(os.environ["BOREALISPATH"])
from experiment_prototype.experiment_exception import ExperimentException
from utils.experiment_options.experimentoptions import ExperimentOptions

if __debug__:
    debug_path = os.environ["BOREALISPATH"] + '/testing/tmp/'
    if not os.path.isdir(debug_path):
        os.mkdir(debug_path)
    sys.path.append(os.environ["BOREALISPATH"] + '/build/debug/utils/protobuf')
else:
    sys.path.append(os.environ["BOREALISPATH"] + '/build/release/utils/protobuf')

from driverpacket_pb2 import DriverPacket
from sigprocpacket_pb2 import SigProcPacket
from datawritemetadata_pb2 import IntegrationTimeMetadata

from sample_building.sample_building import azimuth_to_antenna_offset, create_debug_sequence_samples
from experiment_prototype.experiment_prototype import ExperimentPrototype

from radar_status.radar_status import RadarStatus
from utils.zmq_borealis_helpers import socket_operations


def printing(msg):
    """
    :param msg:
    :return:
    """
    RADAR_CONTROL = "\033[33m" + "RADAR_CONTROL: " + "\033[0m"
    sys.stdout.write(RADAR_CONTROL + msg + "\n")


def data_to_driver(driverpacket, radctrl_to_driver, driver_to_radctrl_iden, antennas, samples_array,
                   txctrfreq, rxctrfreq, txrate,
                   numberofreceivesamples, SOB, EOB, timing, seqnum,
                   repeat=False):
    """ Place data in the driver packet and send it via zeromq to the driver.
        :param driverpacket: the protobuf packet to fill and pass over zmq
        :param radctrl_to_driver: the sender socket for sending the driverpacket
	    :param driver_to_radctrl_iden: the reciever socket identity on the driver side
        :param antennas: the antennas to transmit on.
        :param samples_array: this is a list of length main_antenna_count from the config file. It contains one
            numpy array of complex values per antenna. If the antenna will not be transmitted on, it contains a
            numpy array of zeros of the same length as the rest. All arrays will have the same length according to
            the pulse length.
        :param txctrfreq: the transmit centre frequency to tune to.
        :param rxctrfreq: the receive centre frequency to tune to. With rx_sample_rate from config.ini file, this
            determines the received signal band.
        :param txrate: the tx sampling rate.
        :param numberofreceivesamples: number of samples to receive at the rx_sample_rate from config.ini file. This
            determines length of Scope Sync GPIO being high for this sequence.
        :param SOB: start of burst boolean, true for first pulse in sequence.
        :param EOB: end of burst boolean, true for last pulse in sequence.
        :param timing: in us, the time past timezero to send this pulse. Timezero is the start of the sequence.
        :param seqnum: the sequence number. This is a unique identifier for the sequence that is always increasing
            with increasing sequences while radar_control is running. It is only reset when program restarts.
        :param repeat: a boolean indicating whether the pulse is the exact same as the last pulse
        in the sequence, in which case we will save the time and not send the samples list and other
        params that will be the same.
    """

    driverpacket.Clear()
    driverpacket.timetosendsamples = timing
    driverpacket.SOB = SOB
    driverpacket.EOB = EOB
    driverpacket.sequence_num = seqnum
    driverpacket.numberofreceivesamples = numberofreceivesamples


    if repeat:
        # antennas empty
        # samples empty
        # ctrfreq empty
        # rxrate and txrate empty
        if __debug__:
            print("REPEAT; TIMING: {0}; SOB: {1}; EOB: {2}; ANTENNAS: {3}"
                  ";".format(timing, SOB, EOB, antennas))
    else:
        # SETUP data to send to driver for transmit.
        for ant in antennas:
            driverpacket.channels.append(ant)
        for samples in samples_array:
            sample_add = driverpacket.channel_samples.add()
            # Add one Samples message for each channel.
            # Protobuf expects types: int, long, or float, will reject numpy types and
            # throw a TypeError so we must convert the numpy arrays to lists
            sample_add.real.extend(samples.real.tolist())
            sample_add.imag.extend(samples.imag.tolist())
        driverpacket.txcenterfreq = txctrfreq * 1000  # convert to Hz
        driverpacket.rxcenterfreq = rxctrfreq * 1000  # convert to Hz
        driverpacket.txrate = txrate
        driverpacket.numberofreceivesamples = numberofreceivesamples
        if __debug__:
            print("NOT A REPEAT; TIMING: {0}; SOB: {1}; EOB: {2}; ANTENNAS: {3}"
                  ";".format(timing, SOB, EOB, antennas))

   # txsocket.send(driverpacket.SerializeToString())
    socket_operations.send_pulse(radctrl_to_driver, driver_to_radctrl_iden, driverpacket.SerializeToString())

    del driverpacket.channel_samples[:]  # TODO find out - Is this necessary in conjunction with .Clear()?



def send_metadata(packet, radctrl_to_dsp, dsp_radctrl_iden, radctrl_to_brian,
                   brian_radctrl_iden, seqnum, slice_ids,
                   slice_dict, beam_dict, sequence_time):
    """ Place data in the receiver packet and send it via zeromq to the signal processing unit.
        :param packet: the signal processing packet of the protobuf sigprocpacket type.
        :param radctrl_to_dsp: The sender socket for sending data to dsp
	    :param dsp_radctrl_iden: The reciever socket identity on the dsp side
        :param seqnum: the sequence number. This is a unique identifier for the sequence that is always increasing
            with increasing sequences while radar_control is running. It is only reset when program restarts.
        :param slice_ids: The identifiers of the slices that are combined in this sequence. These IDs tell us where to
            look in the beam dictionary and slice dictionary for frequency information and beam direction information
            about this sequence to give to the signal processing unit.
        :param slice_dict: The slice dictionary, which contains information about all slices and will be referenced for
            information about the slices in this sequence. Namely, we get the frequency we want to receive at, the
            number of ranges and the first range information.
        :param beam_dict: The dictionary containing beam directions for each slice.
        :param sequence_time: entire duration of sequence, including receive time after all
        transmissions.

    """

    # TODO: does the for loop below need to happen every time. Could be only updated
    # as necessary to make it more efficient.
    packet.Clear()
    packet.sequence_time = sequence_time
    packet.sequence_num = seqnum
    for num, slice_id in enumerate(slice_ids):
        chan_add = packet.rxchannel.add()
        chan_add.slice_id = slice_id
        if slice_dict[slice_id]['rxonly']:
            chan_add.rxfreq = slice_dict[slice_id]['rxfreq'] * 1.0e3
        elif slice_dict[slice_id]['clrfrqflag']:
            pass  # TODO - get freq from clear frequency search.
        else:
            chan_add.rxfreq = slice_dict[slice_id]['txfreq'] * 1.0e3
        chan_add.nrang = slice_dict[slice_id]['nrang']
        chan_add.frang = slice_dict[slice_id]['frang']
        for beamdir in beam_dict[slice_id]:
            beam_add = chan_add.beam_directions.add()
            # beamdir is a list (len = total antennas, main and interferometer) with phase for each
            # antenna for that beam direction
            for phi in beamdir:
                phase = cmath.exp(phi * 1j)
                phase_add = beam_add.phase.add()
                phase_add.real_phase = phase.real
                phase_add.imag_phase = phase.imag

    # Don't need to send channel numbers, will always send with length = total antennas.
    # TODO : Beam directions will be formated e^i*phi so that a 0 will indicate not
    # to receive on that channel. ** make this update phase = 0 on channels not included.

    # Brian requests sequence metadata for timeouts

    request = socket_operations.recv_request(radctrl_to_brian, brian_radctrl_iden,
                                             printing)
    if __debug__:
        request_output = "Brian requested -> {}".format(request)
        printing(request_output)

    bytes_packet = packet.SerializeToString()

    socket_operations.send_obj(radctrl_to_brian, brian_radctrl_iden, bytes_packet)

    #Radar control receives request for metadata from DSP
    # request = socket_operations.recv_request(radctrl_to_dsp, dsp_radctrl_iden, printing)
    if __debug__:
        request_output = "DSP requested -> {}".format(request)
        printing(request_output)

    socket_operations.send_obj(radctrl_to_dsp, dsp_radctrl_iden, packet.SerializeToString())
    # TODO : is it necessary to do a del packet.rxchannel[:] - test


def search_for_experiment(radar_control_to_exp_handler,
                          exphan_to_radctrl_iden,
                          status):
    """
    Check for new experiments from the experiment handler
    :param radctrl_to_exphan_iden: The
    :param status: status string (EXP_NEEDED or NO_ERROR).
    :returns new_experiment_received: boolean (True for new experiment received)
    :returns experiment: experiment instance (or None if there is no new experiment)
    """


    try:
        socket_operations.send_request(radar_control_to_exp_handler, exphan_to_radctrl_iden, status)
    except zmq.ZMQBaseError as e:
        errmsg = "ZMQ ERROR"
        raise [ExperimentException(errmsg), e]

    experiment = None
    new_experiment_received = False

    try:
        serialized_exp = socket_operations.recv_exp(radar_control_to_exp_handler,
                                               exphan_to_radctrl_iden,
                                               printing)
    except zmq.ZMQBaseError as e:
        errmsg = "ZMQ ERROR"
        raise [ExperimentException(errmsg), e]

    new_exp = pickle.loads(serialized_exp)  # protocol detected automatically

    if isinstance(new_exp, ExperimentPrototype):
        experiment = new_exp
        new_experiment_received = True
        if __debug__:
            print("NEW EXPERIMENT FOUND")
    elif new_exp != None:
        if __debug__:
            print("RECEIVED AN EXPERIMENT NOT OF TYPE EXPERIMENT_PROTOTYPE. CANNOT RUN.")
    else:
        if __debug__:
            print("The experiment was not updated - continuing.")
        # TODO decide what to do here. I think we need this case if someone doesn't build their experiment
        # properly

    return new_experiment_received, experiment



def send_datawrite_metadata(packet, radctrl_to_datawrite, datawrite_radctrl_iden,
                            seqnum, nave, scan_flag, inttime, sequences, beamdir_dict,
                            experiment_id, experiment_string, debug_samples=None):
    """
    Send the metadata about this integration time to datawrite so that it can be recorded.
    :param packet: The IntegrationTimeMetadata protobuf packet.
    :param radctrl_to_datawrite: The socket to send the packet on.
    :param datawrite_radctrl_iden: Identity of datawrite on the socket.
    :param seqnum: The last sequence number (identifier) that is valid for this integration
    period. Used to verify and synchronize driver, dsp, datawrite.
    :param nave: The number of sequences that were sent in this integration period. (number of
    averages).
    :param scan_flag: True if this integration period is the first in a scan.
    :param inttime: The time that expired during this integration period.
    :param sequences: The sequences of class Sequence for this integration period (
    AveragingPeriod).
    :param beamdir_dict: Dictionary where each slice_id key corresponds to a list of beam
    directions for that slice for this integration period.
    :param experiment_id: the ID of the experiment that is running
    :param experiment_string: the experiment string to be placed in the data files.
    :param debug_samples: the debug samples for this integration period, to be written to the
    file if debug is set. This is a list of dictionaries for each Sequence in the
    AveragingPeriod. The dictionary is set up in the sample_building module function
    create_debug_sequence_samples. The keys are 'txrate', 'txctrfreq', 'pulse_sequence_timing',
    'pulse_offset_error', 'sequence_samples', 'decimated_sequence', 'dmrate_error', and 'dmrate'.
    The 'sequence_samples' and 'decimated_sequence' values are themselves dictionaries, where the
    keys are the antenna numbers (there is a sample set for each transmit antenna).
    """

    packet.Clear()
    packet.experiment_id = experiment_id
    packet.experiment_string = experiment_string
    packet.nave = nave
    packet.last_seqn_num = seqnum
    packet.scan_flag = scan_flag

    packet.integration_time = inttime.total_seconds()

    for sequence_index, sequence in enumerate(sequences):
        sequence_add = packet.sequences.add()
        sequence_add.blanks[:] = sequence.blanks
        if debug_samples:
            sequence_add.tx_data.txrate = debug_samples[sequence_index]['txrate']
            sequence_add.tx_data.txctrfreq = debug_samples[sequence_index]['txctrfreq']
            sequence_add.tx_data.pulse_sequence_timing_us[:] = debug_samples[sequence_index][
                'pulse_sequence_timing']
            sequence_add.tx_data.pulse_offset_error_us[:] = debug_samples[sequence_index][
                'pulse_offset_error']
            for ant, ant_samples in debug_samples[sequence_index]['sequence_samples'].items():
                tx_samples_add = sequence_add.tx_data.tx_samples.add()
                tx_samples_add.real[:] = ant_samples['real']
                tx_samples_add.imag[:] = ant_samples['imag']
                tx_samples_add.tx_antenna_number = ant
            sequence_add.tx_data.dmrate = debug_samples[sequence_index]['dmrate']
            sequence_add.tx_data.dmrate_error = debug_samples[sequence_index]['dmrate_error']
            for ant, ant_samples in debug_samples[sequence_index]['decimated_sequence'].items():
                tx_samples_add = sequence_add.tx_data.decimated_tx_samples.add()
                tx_samples_add.real[:] = ant_samples['real']
                tx_samples_add.imag[:] = ant_samples['imag']
                tx_samples_add.tx_antenna_number = ant
        for slice_id in sequence.slice_ids:
            rxchan_add = sequence_add.rxchannel.add()
            rxchan_add.slice_id = slice_id
            rxchan_add.frang = sequence.slice_dict[slice_id]['frang']
            rxchan_add.nrang = sequence.slice_dict[slice_id]['nrang']

            beamdirs = beamdir_dict[slice_id]
            for index, beamdir in enumerate(beamdirs):
                beam = rxchan_add.beams.add()
                beam.beamnum = sequence.slice_dict[slice_id]["beam_angle"].index(beamdir)
                beam.beamazimuth = beamdir

            rxchan_add.rx_only = sequence.slice_dict[slice_id]['rxonly']
            rxchan_add.pulse_len = sequence.slice_dict[slice_id]['pulse_len']
            rxchan_add.tau_spacing = sequence.slice_dict[slice_id]['mpinc']
            if sequence.slice_dict[slice_id]['rxonly']:
                rxchan_add.rxfreq = sequence.slice_dict[slice_id]['rxfreq']
            else:
                rxchan_add.rxfreq = sequence.slice_dict[slice_id]['txfreq']

            rxchan_add.ptab.pulse_position[:] = sequence.slice_dict[slice_id]['pulse_sequence']

            if sequence.slice_dict[slice_id]['acf']:
                rxchan_add.acf = sequence.slice_dict[slice_id]['acf']
                rxchan_add.xcf = sequence.slice_dict[slice_id]['xcf']
                rxchan_add.acfint = sequence.slice_dict[slice_id]['acfint']
                rxchan_add.rsep = sequence.slice_dict[slice_id]['rsep']
                for lag in sequence.slice_dict[slice_id]['lag_table']:
                    lag_add = rxchan_add.ltab.lag.add()
                    lag_add.pulse_position = lag
                    lag_add.lag_num = int(lag[1] - lag[0])

            rxchan_add.comment_buffer = sequence.slice_dict[slice_id]['comment']
            rxchan_add.interfacing = '{}'.format(sequence.slice_dict[slice_id]['slice_interfacing'])

    if __debug__:
        printing('Sending metadata to datawrite.')

    socket_operations.send_bytes(radctrl_to_datawrite, datawrite_radctrl_iden,
                                 packet.SerializeToString())



def radar():
    """
    Run the radar with the experiment supplied by experiment_handler.

    Receives an instance of an experiment. Iterates through the Scans,
    AveragingPeriods, Sequences, and pulses of the experiment.

    For every pulse, samples and other control information are sent to the n200_driver.

    For every pulse sequence, processing information is sent to the signal processing
    block.

    After every integration time (AveragingPeriod), the experiment block is given the
    opportunity to change the experiment (not currently implemented). If a new
    experiment is sent, radar will halt the old one and begin with the new experiment.
    """

    # Initialize driverpacket.
    driverpacket = DriverPacket()
    sigprocpacket = SigProcPacket()
    integration_time_packet = IntegrationTimeMetadata()

    # Get config options.
    options = ExperimentOptions()

    # The socket identities for radar_control, retrieved from options
    ids = [options.radctrl_to_exphan_identity, options.radctrl_to_dsp_identity,
           options.radctrl_to_driver_identity, options.radctrl_to_brian_identity,
           options.radctrl_to_dw_identity]

    # Setup sockets.
    # Socket to send pulse samples over.
    # TODO test: need to make sure that we know that all sockets are set up after this try...except block.
    # TODO test: starting the programs in different orders.
    try:
        sockets_list = socket_operations.create_sockets(ids, options.router_address)
    except zmq.ZMQBaseError as e:
        errmsg = "ZMQ ERROR Setting up sockets"
        raise [ExperimentException(errmsg), e]
    radar_control_to_exp_handler = sockets_list[0]
    radar_control_to_dsp = sockets_list[1]
    radar_control_to_driver = sockets_list[2]
    radar_control_to_brian = sockets_list[3]
    radar_control_to_dw = sockets_list[4]

    # seqnum is used as a identifier in all packets while
    # radar is running so set it up here.
    # seqnum will get increased by nave (number of averages or sequences in the integration period)
    # at the end of every integration time.
    seqnum_start = 0

    new_experiment_flag = False

    while not new_experiment_flag:  #  Wait for experiment handler at the start until we have an experiment to run.
        new_experiment_flag, experiment = search_for_experiment(
            radar_control_to_exp_handler, options.exphan_to_radctrl_identity,
            'EXPNEEDED')

    new_experiment_flag = False

    while True:
        # This loops through all scans in an experiment, or restarts this loop if a new experiment occurs.
        # TODO : further documentation throughout in comments (high level) and in separate documentation.
        # Iterate through Scans, AveragingPeriods, Sequences, Pulses.
        for scan in experiment.scan_objects:

            # if a new experiment was received during the last scan, it finished the integration period it was on and
            # returned here with new_experiment_flag set to True. Now change experiment_prototype if necessary.
            if new_experiment_flag:  # start anew on first scan if we have a new experiment.
                try:
                    experiment = new_experiment
                except NameError:
                    # new_experiment does not exist, should never happen as flag only gets set when
                    # there is a new experiment.
                    errmsg = 'Experiment could not be found'
                    raise ExperimentException(errmsg)
                new_experiment_flag = False
                new_experiment = None
                break
            beam_remaining = True  # started a new scan, therefore this must be True.

            # Make iterator for cycling through beam numbers
            aveperiods_done_list = []
            beam_iter = 0
            while beam_remaining and not new_experiment_flag:
                for aveperiod in scan.aveperiods:

                    # If there are multiple aveperiods in a scan they are alternated
                    #   beam by beam. So we need to iterate through
                    # Go through each aveperiod once then increase the beam
                    #   iterator to the next beam in each scan.

                    # get new experiment here, before starting a new integration.
                    # if new_experiment_flag is set here, we will implement the new_experiment after this integration
                    # period.
		    # TODO: This needs a timeout, or we'll just get stuck here...
                    new_experiment_flag, new_experiment = search_for_experiment(
                        radar_control_to_exp_handler,
                        options.exphan_to_radctrl_identity, 'NOERROR')

                    # Check if there are beams remaining in this aveperiod, or in any aveperiods.
                    if aveperiod in aveperiods_done_list:
                        continue  # beam_iter index is past the end of the beam_order list for this aveperiod, but other aveperiods must still contain a beam at index beam_iter in the beam_order list.
                    else:
                        if beam_iter == len(scan.scan_beams[aveperiod.slice_ids[0]]):
                            # All slices in the aveperiod have the same length beam_order.
                            # Check if we are at the end of the beam_order list (scan) for this aveperiod instance.
                            # If we are, we still might not be done all of the beams in another aveperiod,
                            # so we should just record that we are done with this one for this scan and
                            # keep going to check the next aveperiod type.
                            aveperiods_done_list.append(aveperiod)
                            if len(aveperiods_done_list) == len(scan.aveperiods):
                                beam_remaining = False  # all aveperiods are at the end of their beam_order list - must restart scan of alternating aveperiod types.
                                break
                            continue

                    if __debug__:
                        print("New AveragingPeriod")

                    slice_to_beamdir_dict = aveperiod.set_beamdirdict(beam_iter)

                    # Build an ordered list of sequences
                    # A sequence is a list of pulses in order
                    # A pulse is a dictionary with all required information for that pulse.
                    sequence_dict_list = aveperiod.build_sequences(slice_to_beamdir_dict,
                                                                   experiment.txctrfreq,
                                                                   experiment.txrate, options)  # TODO pass in only options needed.

                    beam_phase_dict_list = []
                    for sequence_index, sequence in enumerate(aveperiod.sequences):
                        beam_phase_dict = {}
                        for slice_id in sequence.slice_ids:

                            beamdir = slice_to_beamdir_dict[slice_id]
                            beam_phase_dict[slice_id] = \
                                azimuth_to_antenna_offset(beamdir, options.main_antenna_count,
                                                          options.interferometer_antenna_count,
                                                          options.main_antenna_spacing,
                                                          options.interferometer_antenna_spacing,
                                                          experiment.slice_dict[slice_id]['txfreq'])

                        beam_phase_dict_list.append(beam_phase_dict)


                    # Setup debug samples if in debug mode.
                    debug_samples = []
                    if __debug__:
<<<<<<< HEAD
                        for sequence_index, sequence in enumerate(aveperiod.sequences):
                            sequence_samples_dict = create_debug_sequence_samples(experiment.txrate,
                                                  experiment.txctrfreq,
                                                  sequence_dict_list[sequence_index],
                                                  debug_path,
                                                  options.main_antenna_count,
                                                  options.output_sample_rate,
                                                  sequence.ssdelay)
                            debug_samples.append(sequence_samples_dict)
=======
                        def debug_write_samples_to_file():
                            integration_period_prep_time_start = datetime.utcnow() # ms
                            for sequence_index, sequence in enumerate(aveperiod.sequences):
                                debug_samples = write_samples_to_file(experiment.txrate,
                                              experiment.txctrfreq,
                                              sequence_dict_list[sequence_index],
                                              debug_path,
                                              options.main_antenna_count,
                                              options.output_sample_rate,
                                              sequence.ssdelay)
                            integration_period_prep_time_end = datetime.utcnow()
                            integration_period_prep_time = integration_period_prep_time_end - integration_period_prep_time_start
                            print("Time to write samples to file: {}".format(integration_period_prep_time))
                        # Write the sequences to file for this integration period.
                        start_thread = datetime.utcnow()
                        thread = threading.Thread(target=debug_write_samples_to_file)# target=debug_write_samples_to_file(aveperiod.sequences, experiment, debug_path, options, sequence_dict_list))
                        thread.daemon = True
                        thread.start()
                        thread_started = datetime.utcnow()
                        time_to_start_thread = thread_started - start_thread
                        print("time to start thread: {}".format(time_to_start_thread))
                    else:
                        debug_samples = None
>>>>>>> 0344884f

                    integration_period_start_time = datetime.utcnow()  # ms
                    # all phases are set up for this averaging period for the beams required. Time to start averaging
                    # in the below loop.

                    nave = 0
                    time_remains = True
                    integration_period_done_time = integration_period_start_time + \
                        timedelta(milliseconds=(float(aveperiod.intt)))  # ms
                    first_sequence_out = False

                    while time_remains:
                        for sequence_index, sequence in enumerate(aveperiod.sequences):

                            # Alternating sequences if there are multiple in the averaging_period.
                            time_now = datetime.utcnow()
                            if time_now >= integration_period_done_time:
                                time_remains = False
                                integration_period_time = time_now - integration_period_start_time
                                break
                                # TODO add a break for nave == intn if going for number of averages instead of
                                # integration time
                            beam_phase_dict = beam_phase_dict_list[sequence_index]
                            send_metadata(sigprocpacket,
                                           radar_control_to_dsp,
                                           options.dsp_to_radctrl_identity,
                                           radar_control_to_brian,
                                           options.brian_to_radctrl_identity,
                                           seqnum_start + nave,
                                           sequence.slice_ids, experiment.slice_dict,
                                           beam_phase_dict, sequence.seqtime)

                            # beam_phase_dict is slice_id : list of beamdirs, where beamdir = list
                            # of antenna phase offsets for all antennas for that direction ordered
                            # [0 ... main_antenna_count, 0 ... interferometer_antenna_count]

                            # SEND ALL PULSES IN SEQUENCE.
                            # If we have sent first sequence already and there is only one unique
                            #  pulse in the averaging period, send all repeats until end of the
                            #  averaging period.
                            if first_sequence_out and aveperiod.one_pulse_only:
                                for pulse_index, pulse_dict in \
                                        enumerate(sequence_dict_list[sequence_index]):
                                    data_to_driver(driverpacket, radar_control_to_driver,
                                                   options.driver_to_radctrl_identity,
                                                   pulse_dict['pulse_antennas'],
                                                   pulse_dict['samples_array'], experiment.txctrfreq,
                                                   experiment.rxctrfreq, experiment.txrate,
                                                   sequence.numberofreceivesamples,
                                                   pulse_dict['startofburst'], pulse_dict['endofburst'],
                                                   pulse_dict['timing'], seqnum_start + nave,
                                                   repeat=True)
                            else:
                                for pulse_index, pulse_dict in \
                                        enumerate(sequence_dict_list[sequence_index]):
                                    data_to_driver(driverpacket, radar_control_to_driver,
                                                   options.driver_to_radctrl_identity,
                                                   pulse_dict['pulse_antennas'],
                                                   pulse_dict['samples_array'], experiment.txctrfreq,
                                                   experiment.rxctrfreq, experiment.txrate,
                                                   sequence.numberofreceivesamples,
                                                   pulse_dict['startofburst'], pulse_dict['endofburst'],
                                                   pulse_dict['timing'], seqnum_start + nave,
                                                   repeat=pulse_dict['isarepeat'])
                                first_sequence_out = True


                            # TODO: Make sure you can have a slice that doesn't transmit, only receives on a frequency. # REVIEW #1 what do you mean, what is this TODO for? REPLY : driver acks wouldn't be required etc need to make sure this is possible
                            # Sequence is done
                            nave = nave + 1

                    #if __debug__:
                    print("Number of integrations: {}".format(nave))

                    if beam_iter == 0:  # The first integration time in the scan.
                        scan_flag = True
                    else:
                        scan_flag = False

                    last_sequence_num = seqnum_start + nave - 1
                    send_datawrite_metadata(integration_time_packet, radar_control_to_dw,
                                            options.dw_to_radctrl_identity, last_sequence_num, nave,
                                            scan_flag, integration_period_time,
                                            aveperiod.sequences, slice_to_beamdir_dict,
                                            experiment.cpid, experiment.comment_string,
                                            debug_samples)

                    # end of the averaging period loop - move onto the next averaging period.
                    # Increment the sequence number by the number of sequences that were in this
                    # averaging period.
                    seqnum_start += nave

                beam_iter = beam_iter + 1


if __name__ == "__main__":
    radar()
<|MERGE_RESOLUTION|>--- conflicted
+++ resolved
@@ -497,7 +497,6 @@
                     # Setup debug samples if in debug mode.
                     debug_samples = []
                     if __debug__:
-<<<<<<< HEAD
                         for sequence_index, sequence in enumerate(aveperiod.sequences):
                             sequence_samples_dict = create_debug_sequence_samples(experiment.txrate,
                                                   experiment.txctrfreq,
@@ -507,31 +506,6 @@
                                                   options.output_sample_rate,
                                                   sequence.ssdelay)
                             debug_samples.append(sequence_samples_dict)
-=======
-                        def debug_write_samples_to_file():
-                            integration_period_prep_time_start = datetime.utcnow() # ms
-                            for sequence_index, sequence in enumerate(aveperiod.sequences):
-                                debug_samples = write_samples_to_file(experiment.txrate,
-                                              experiment.txctrfreq,
-                                              sequence_dict_list[sequence_index],
-                                              debug_path,
-                                              options.main_antenna_count,
-                                              options.output_sample_rate,
-                                              sequence.ssdelay)
-                            integration_period_prep_time_end = datetime.utcnow()
-                            integration_period_prep_time = integration_period_prep_time_end - integration_period_prep_time_start
-                            print("Time to write samples to file: {}".format(integration_period_prep_time))
-                        # Write the sequences to file for this integration period.
-                        start_thread = datetime.utcnow()
-                        thread = threading.Thread(target=debug_write_samples_to_file)# target=debug_write_samples_to_file(aveperiod.sequences, experiment, debug_path, options, sequence_dict_list))
-                        thread.daemon = True
-                        thread.start()
-                        thread_started = datetime.utcnow()
-                        time_to_start_thread = thread_started - start_thread
-                        print("time to start thread: {}".format(time_to_start_thread))
-                    else:
-                        debug_samples = None
->>>>>>> 0344884f
 
                     integration_period_start_time = datetime.utcnow()  # ms
                     # all phases are set up for this averaging period for the beams required. Time to start averaging
