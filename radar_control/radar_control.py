#!/usr/bin/env python3

"""
    radar_control process
    ~~~~~~~~~~~~~~~~~~~~~

    Radar_control is the process that runs the radar (sends pulses to the driver with
    timing information and sends processing information to the signal processing process).
    Experiment_handler provides the experiment for radar_control to run. It iterates
    through the scan_class_base objects to control the radar.

    :copyright: 2018 SuperDARN Canada
    :author: Marci Detwiller
"""

import cmath
import sys
import time
from datetime import datetime, timedelta
import os
import zmq
import pickle
import threading
import math
import numpy as np
from functools import reduce

sys.path.append(os.environ["BOREALISPATH"])
from experiment_prototype.experiment_exception import ExperimentException
from utils.experiment_options.experimentoptions import ExperimentOptions
import utils.shared_macros.shared_macros as sm

if __debug__:
    sys.path.append(os.environ["BOREALISPATH"] + '/build/debug/utils/protobuf')
else:
    sys.path.append(os.environ["BOREALISPATH"] + '/build/release/utils/protobuf')

from driverpacket_pb2 import DriverPacket
from sigprocpacket_pb2 import SigProcPacket
from datawritemetadata_pb2 import IntegrationTimeMetadata

from experiment_prototype.experiment_prototype import ExperimentPrototype

from radar_status.radar_status import RadarStatus
from utils.zmq_borealis_helpers import socket_operations

TIME_PROFILE = False

rad_ctrl_print = sm.MODULE_PRINT("radar control", "green")

def setup_driver(driverpacket, radctrl_to_driver, driver_to_radctrl_iden, txctrfreq, rxctrfreq,
                 txrate, rxrate):
    """ First packet sent to driver for setup.
        :param driverpacket: the protobuf packet to fill and pass over zmq
        :param radctrl_to_driver: the sender socket for sending the driverpacket
        :param driver_to_radctrl_iden: the receiver socket identity on the driver side
        :param txctrfreq: the transmit centre frequency to tune to, kHz.
        :param rxctrfreq: the receive centre frequency to tune to. With rx_sample_rate from config.ini file, this
            determines the received signal band, kHz.
        :param txrate: the tx sampling rate (Hz).
        :param rxrate: the rx sampling rate (Hz).
    """

    driverpacket.Clear()
    driverpacket.txcenterfreq = txctrfreq * 1000  # convert to Hz
    driverpacket.rxcenterfreq = rxctrfreq * 1000  # convert to Hz
    driverpacket.txrate = txrate
    driverpacket.rxrate = rxrate

    socket_operations.send_pulse(radctrl_to_driver, driver_to_radctrl_iden, driverpacket.SerializeToString())

    socket_operations.recv_data(radctrl_to_driver, driver_to_radctrl_iden, rad_ctrl_print)


def data_to_driver(driverpacket, radctrl_to_driver, driver_to_radctrl_iden, samples_array,
                   txctrfreq, rxctrfreq, txrate, rxrate, numberofreceivesamples, seqtime, SOB, EOB, timing,
                   seqnum, repeat=False):
    """ Place data in the driver packet and send it via zeromq to the driver.
        :param driverpacket: the protobuf packet to fill and pass over zmq
        :param radctrl_to_driver: the sender socket for sending the driverpacket
	    :param driver_to_radctrl_iden: the reciever socket identity on the driver side
        :param samples_array: this is a list of length main_antenna_count from the config file. It contains one
            numpy array of complex values per antenna. If the antenna will not be transmitted on, it contains a
            numpy array of zeros of the same length as the rest. All arrays will have the same length according to
            the pulse length.
        :param txctrfreq: the transmit centre frequency to tune to.
        :param rxctrfreq: the receive centre frequency to tune to. With rx_sample_rate from config.ini file, this
            determines the received signal band.
        :param txrate: the tx sampling rate (Hz).
        :param rxrate: the rx sampling rate (Hz).
        :param numberofreceivesamples: number of samples to receive at the rx_sample_rate from config.ini file. This
            determines length of Scope Sync GPIO being high for this sequence.
        :param SOB: start of burst boolean, true for first pulse in sequence.
        :param EOB: end of burst boolean, true for last pulse in sequence.
        :param timing: in us, the time past timezero to send this pulse. Timezero is the start of the sequence.
        :param seqnum: the sequence number. This is a unique identifier for the sequence that is always increasing
            with increasing sequences while radar_control is running. It is only reset when program restarts.
        :param repeat: a boolean indicating whether the pulse is the exact same as the last pulse
        in the sequence, in which case we will save the time and not send the samples list and other
        params that will be the same.
    """

    driverpacket.Clear()
    driverpacket.timetosendsamples = timing
    driverpacket.SOB = SOB
    driverpacket.EOB = EOB
    driverpacket.sequence_num = seqnum
    driverpacket.numberofreceivesamples = numberofreceivesamples
    driverpacket.seqtime = seqtime

    if repeat:
        # antennas empty
        # samples empty
        # ctrfreq empty
        # rxrate and txrate empty
        if __debug__:
            msg = "REPEAT; TIMING: {0}; SOB: {1}; EOB: {2};".format(timing, SOB, EOB)
            rad_ctrl_print(msg)
    else:
        # SETUP data to send to driver for transmit.
        for ant_idx in range(samples_array.shape[0]):
            sample_add = driverpacket.channel_samples.add()
            # Add one Samples message for each channel possible in config.
            # Any unused channels will be sent zeros.
            # Protobuf expects types: int, long, or float, will reject numpy types and
            # throw a TypeError so we must convert the numpy arrays to lists
            sample_add.real.extend(samples_array[ant_idx,:].real.tolist())
            sample_add.imag.extend(samples_array[ant_idx,:].imag.tolist())
        driverpacket.txcenterfreq = txctrfreq * 1000  # convert to Hz
        driverpacket.rxcenterfreq = rxctrfreq * 1000  # convert to Hz
        driverpacket.txrate = txrate
        driverpacket.rxrate = rxrate
        driverpacket.numberofreceivesamples = numberofreceivesamples
        if __debug__:
            msg = "NOT A REPEAT; TIMING: {0}; SOB: {1}; EOB: {2};".format(timing, SOB, EOB)
            rad_ctrl_print(msg)

    socket_operations.send_pulse(radctrl_to_driver, driver_to_radctrl_iden, driverpacket.SerializeToString())

    del driverpacket.channel_samples[:]  # TODO find out - Is this necessary in conjunction with .Clear()?



def send_dsp_metadata(packet, radctrl_to_dsp, dsp_radctrl_iden, radctrl_to_brian,
                   brian_radctrl_iden, rxrate, output_sample_rate, seqnum, slice_ids,
                   slice_dict, beam_dict, sequence_time, first_rx_sample_start,
                   main_antenna_count, rxctrfreq, decimation_scheme=None):
    """ Place data in the receiver packet and send it via zeromq to the signal processing unit and brian.
        Happens every sequence.
        :param packet: the signal processing packet of the protobuf sigprocpacket type.
        :param radctrl_to_dsp: The sender socket for sending data to dsp
	    :param dsp_radctrl_iden: The reciever socket identity on the dsp side
	    :param rxrate: The receive sampling rate (Hz).
	    :param output_sample_rate: The output sample rate desired for the output data (Hz).
        :param seqnum: the sequence number. This is a unique identifier for the sequence that is always increasing
            with increasing sequences while radar_control is running. It is only reset when program restarts.
        :param slice_ids: The identifiers of the slices that are combined in this sequence. These IDs tell us where to
            look in the beam dictionary and slice dictionary for frequency information and beam direction information
            about this sequence to give to the signal processing unit.
        :param slice_dict: The slice dictionary, which contains information about all slices and will be referenced for
            information about the slices in this sequence. Namely, we get the frequency we want to receive at, the
            number of ranges and the first range information.
        :param beam_dict: The dictionary containing beam directions for each slice.
        :param sequence_time: entire duration of sequence, including receive time after all
        transmissions.
        :param first_rx_sample_start: The sample where the first rx sample will start relative to the
                                     tx data.
        should occur in the output data. This is equal to the time to the centre of the
        first pulse. In seconds.
        :param main_antenna_count: number of main array antennas, from the config file.
        :param rxctrfreq: the centre frequency of receiving, to send the translation frequency from centre to dsp.
        :param decimation_scheme: object of type DecimationScheme that has all decimation and
            filtering data.

    """

    # TODO: does the for loop below need to happen every time. Could be only updated
    # as necessary to make it more efficient.
    packet.Clear()
    packet.sequence_time = sequence_time
    packet.sequence_num = seqnum
    packet.offset_to_first_rx_sample = first_rx_sample_start
    packet.rxrate = rxrate
    packet.output_sample_rate = output_sample_rate

    if decimation_scheme is not None:
        for stage in decimation_scheme.stages:
            dm_stage_add = packet.decimation_stages.add()
            dm_stage_add.stage_num = stage.stage_num
            dm_stage_add.input_rate = stage.input_rate
            dm_stage_add.dm_rate = stage.dm_rate
            dm_stage_add.filter_taps.extend(stage.filter_taps)

    for num, slice_id in enumerate(slice_ids):
        chan_add = packet.rxchannel.add()
        chan_add.slice_id = slice_id
        chan_add.tau_spacing = slice_dict[slice_id]['tau_spacing'] # us
        # send the translational frequencies to dsp in order to bandpass filter correctly.
        if slice_dict[slice_id]['rxonly']:
            chan_add.rxfreq = (rxctrfreq * 1.0e3) - slice_dict[slice_id]['rxfreq'] * 1.0e3
        elif slice_dict[slice_id]['clrfrqflag']:
            pass  # TODO - get freq from clear frequency search.
        else:
            chan_add.rxfreq = (rxctrfreq * 1.0e3) - slice_dict[slice_id]['txfreq'] * 1.0e3
        chan_add.num_ranges = slice_dict[slice_id]['num_ranges']
        chan_add.first_range = slice_dict[slice_id]['first_range']
        chan_add.range_sep = slice_dict[slice_id]['range_sep']

        main_bms = beam_dict[slice_id]['main']
        intf_bms = beam_dict[slice_id]['intf']

        for i in range(main_bms.shape[0]):
            beam_add = chan_add.beam_directions.add()
            # Don't need to send channel numbers, will always send beamdir with length = total antennas.
            # Beam directions are formated e^i*phi so that a 0 will indicate not
            # to receive on that channel.

            temp_main = np.zeros_like(main_bms[i], main_bms[i].dtype)
            temp_intf = np.zeros_like(intf_bms[i], intf_bms[i].dtype)

            mains = slice_dict[slice_id]['rx_main_antennas']
            temp_main[mains] = main_bms[i][mains]

            intfs = slice_dict[slice_id]['rx_int_antennas']
            temp_intf[intfs] = intf_bms[i][intfs]

            for phase in temp_main:
                phase_add = beam_add.phase.add()
                phase_add.real_phase = phase.real
                phase_add.imag_phase = phase.imag

            for phase in temp_intf:
                phase_add = beam_add.phase.add()
                phase_add.real_phase = phase.real
                phase_add.imag_phase = phase.imag


        for lag in slice_dict[slice_id]['lag_table']:
            lag_add = chan_add.lags.add()
            lag_add.pulse_1 = lag[0]
            lag_add.pulse_2 = lag[1]
            lag_add.lag_num = int(lag[1] - lag[0])



    # Brian requests sequence metadata for timeouts
    if TIME_PROFILE:
        time_waiting = datetime.utcnow()

    request = socket_operations.recv_request(radctrl_to_brian, brian_radctrl_iden,
                                             rad_ctrl_print)

    if TIME_PROFILE:
        time_done = datetime.utcnow() - time_waiting
        rad_ctrl_print('Time waiting for Brian request to send metadata: {}'.format(time_done))

    if __debug__:
        request_output = "Brian requested -> {}".format(request)
        rad_ctrl_print(request_output)

    bytes_packet = packet.SerializeToString()

    socket_operations.send_obj(radctrl_to_brian, brian_radctrl_iden, bytes_packet)

    socket_operations.send_obj(radctrl_to_dsp, dsp_radctrl_iden, packet.SerializeToString())


def search_for_experiment(radar_control_to_exp_handler,
                          exphan_to_radctrl_iden,
                          status):
    """
    Check for new experiments from the experiment handler
    :param radctrl_to_exphan_iden: The
    :param status: status string (EXP_NEEDED or NO_ERROR).
    :returns new_experiment_received: boolean (True for new experiment received)
    :returns experiment: experiment instance (or None if there is no new experiment)
    """


    try:
        socket_operations.send_request(radar_control_to_exp_handler, exphan_to_radctrl_iden, status)
    except zmq.ZMQBaseError as e:
        errmsg = "ZMQ ERROR"
        raise [ExperimentException(errmsg), e]

    experiment = None
    new_experiment_received = False

    try:
        serialized_exp = socket_operations.recv_exp(radar_control_to_exp_handler,
                                               exphan_to_radctrl_iden,
                                               rad_ctrl_print)
    except zmq.ZMQBaseError as e:
        errmsg = "ZMQ ERROR"
        raise [ExperimentException(errmsg), e]

    new_exp = pickle.loads(serialized_exp)  # protocol detected automatically

    if isinstance(new_exp, ExperimentPrototype):
        experiment = new_exp
        new_experiment_received = True
        if __debug__:
            rad_ctrl_print("NEW EXPERIMENT FOUND")
    elif new_exp != None:
        if __debug__:
            rad_ctrl_print("RECEIVED AN EXPERIMENT NOT OF TYPE EXPERIMENT_PROTOTYPE. CANNOT RUN.")
    else:
        if __debug__:
            rad_ctrl_print("The experiment was not updated - continuing.")
        # TODO decide what to do here. I think we need this case if someone doesn't build their experiment
        # properly

    return new_experiment_received, experiment



def send_datawrite_metadata(packet, radctrl_to_datawrite, datawrite_radctrl_iden,
<<<<<<< HEAD
                            seqnum, num_sequences, scan_flag, inttime, sequences, beam_iter,
                            experiment_id, experiment_name, output_sample_rate, experiment_comment,
                            filter_scaling_factors, rx_centre_freq, debug_samples=None):
=======
                            seqnum, num_sequences, scan_flag, inttime, sequences, beamdir_dict,
                            experiment_id, experiment_name, scheduling_mode, output_sample_rate, 
                            experiment_comment, filter_scaling_factors, rx_centre_freq, 
                            debug_samples=None):
>>>>>>> 17382a7a
    """
    Send the metadata about this integration time to datawrite so that it can be recorded.
    :param packet: The IntegrationTimeMetadata protobuf packet.
    :param radctrl_to_datawrite: The socket to send the packet on.
    :param datawrite_radctrl_iden: Identity of datawrite on the socket.
    :param seqnum: The last sequence number (identifier) that is valid for this integration
    period. Used to verify and synchronize driver, dsp, datawrite.
    :param num_sequences: The number of sequences that were sent in this integration period. (number of
    sequences to average together).
    :param scan_flag: True if this integration period is the first in a scan.
    :param inttime: The time that expired during this integration period.
    :param sequences: The sequences of class Sequence for this integration period (AveragingPeriod).
    :param beamdir_dict: Dictionary where each slice_id key corresponds to a list of beam
    directions for that slice for this integration period.
    :param experiment_id: the ID of the experiment that is running
    :param experiment_name: the experiment name to be placed in the data files.
    :param scheduling_mode: the type of scheduling mode running at this time, to write to file.
    :param output_sample_rate: The output sample rate of the output data, defined by the
    experiment, in Hz.
    :param experiment_comment: The comment string for the experiment, user-defined.
    :param filter_scaling_factors: The decimation scheme scaling factors used for the experiment,
    to get the scaling for the data for accurate power measurements between experiments.
    :param rx_centre_freq: The receive centre frequency (kHz)
    :param debug_samples: the debug samples for this integration period, to be written to the
    file if debug is set. This is a list of dictionaries for each Sequence in the
    AveragingPeriod. The dictionary is set up in the sample_building module function
    create_debug_sequence_samples. The keys are 'txrate', 'txctrfreq', 'pulse_sequence_timing',
    'pulse_offset_error', 'sequence_samples', 'decimated_sequence', 'dmrate_error', and 'dmrate'.
    The 'sequence_samples' and 'decimated_sequence' values are themselves dictionaries, where the
    keys are the antenna numbers (there is a sample set for each transmit antenna).
    """

    packet.Clear()
    packet.experiment_id = experiment_id
    packet.experiment_name = experiment_name
    packet.experiment_comment = experiment_comment
    packet.rx_centre_freq = rx_centre_freq
    packet.num_sequences = num_sequences
    packet.last_seqn_num = seqnum
    packet.scan_flag = scan_flag
    packet.integration_time = inttime.total_seconds()
    packet.output_sample_rate = output_sample_rate
    packet.data_normalization_factor = reduce(lambda x,y: x*y, filter_scaling_factors) # multiply all
    packet.scheduling_mode = scheduling_mode

    for sequence_index, sequence in enumerate(sequences):
        sequence_add = packet.sequences.add()
        sequence_add.blanks[:] = sequence.blanks
        if debug_samples:
            sequence_add.tx_data.txrate = debug_samples[sequence_index]['txrate']
            sequence_add.tx_data.txctrfreq = debug_samples[sequence_index]['txctrfreq']
            sequence_add.tx_data.pulse_timing_us[:] = debug_samples[sequence_index][
                'pulse_timing']
            sequence_add.tx_data.pulse_sample_start[:] = debug_samples[sequence_index][
                'pulse_sample_start']
            for ant, ant_samples in debug_samples[sequence_index]['sequence_samples'].items():
                tx_samples_add = sequence_add.tx_data.tx_samples.add()
                tx_samples_add.real[:] = ant_samples['real']
                tx_samples_add.imag[:] = ant_samples['imag']
                tx_samples_add.tx_antenna_number = ant
            sequence_add.tx_data.dmrate = debug_samples[sequence_index]['dmrate']
            sequence_add.tx_data.dmrate_error = debug_samples[sequence_index]['dmrate_error']
            for ant, ant_samples in debug_samples[sequence_index]['decimated_samples'].items():
                tx_samples_add = sequence_add.tx_data.decimated_tx_samples.add()
                tx_samples_add.real[:] = ant_samples['real']
                tx_samples_add.imag[:] = ant_samples['imag']
                tx_samples_add.tx_antenna_number = ant
        for slice_id in sequence.slice_ids:
            rxchan_add = sequence_add.rxchannel.add()
            rxchan_add.slice_id = slice_id
            rxchan_add.slice_comment = sequence.slice_dict[slice_id]['comment']
            rxchan_add.interfacing = '{}'.format(sequence.slice_dict[slice_id]['slice_interfacing'])
            rxchan_add.rx_only = sequence.slice_dict[slice_id]['rxonly']
            rxchan_add.pulse_len = sequence.slice_dict[slice_id]['pulse_len']
            rxchan_add.tau_spacing = sequence.slice_dict[slice_id]['tau_spacing']

            if sequence.slice_dict[slice_id]['rxonly']:
                rxchan_add.rxfreq = sequence.slice_dict[slice_id]['rxfreq']
            else:
                rxchan_add.rxfreq = sequence.slice_dict[slice_id]['txfreq']

            rxchan_add.ptab.pulse_position[:] = sequence.slice_dict[slice_id]['pulse_sequence']

            for encoding in sequence.output_encodings[slice_id]:
                rx_encode = rxchan_add.sequence_encodings.add()
                python_type = encoding.flatten().tolist()
                rx_encode.encoding_value[:] = python_type
            sequence.output_encodings[slice_id] = []


            rxchan_add.rx_main_antennas[:] = sequence.slice_dict[slice_id]['rx_main_antennas']
            rxchan_add.rx_intf_antennas[:] = sequence.slice_dict[slice_id]['rx_int_antennas']

            beams = sequence.slice_dict[slice_id]["beam_order"][beam_iter]
            if isinstance(beams, int):
                beams = [beams]

            for beam in beams:
                beam_add = rxchan_add.beams.add()
                beam_add.beamazimuth = sequence.slice_dict[slice_id]["beam_angle"][beam]
                beam_add.beamnum = beam

            rxchan_add.first_range = sequence.slice_dict[slice_id]['first_range']
            rxchan_add.num_ranges = sequence.slice_dict[slice_id]['num_ranges']
            rxchan_add.range_sep = sequence.slice_dict[slice_id]['range_sep']
            if sequence.slice_dict[slice_id]['acf']:
                rxchan_add.acf = sequence.slice_dict[slice_id]['acf']
                rxchan_add.xcf = sequence.slice_dict[slice_id]['xcf']
                rxchan_add.acfint = sequence.slice_dict[slice_id]['acfint']
                for lag in sequence.slice_dict[slice_id]['lag_table']:
                    lag_add = rxchan_add.ltab.lag.add()
                    lag_add.pulse_position[:] = lag
                    lag_add.lag_num = int(lag[1] - lag[0])
                rxchan_add.averaging_method = sequence.slice_dict[slice_id]['averaging_method']
            rxchan_add.slice_interfacing = '{}'.format(sequence.slice_dict[slice_id]['slice_interfacing'])

    if __debug__:
        rad_ctrl_print('Sending metadata to datawrite.')

    socket_operations.send_bytes(radctrl_to_datawrite, datawrite_radctrl_iden,
                                 packet.SerializeToString())


def round_up_time(dt=None, roundTo=60):
   """Round a datetime object to any time lapse in seconds
   dt : datetime.datetime object, default now.
   roundTo : Closest number of seconds to round to, default 1 minute.
   Author: Thierry Husson 2012 - Use it as you want but don't blame me.
   Modified: K.Kotyk 2019

   Will round to the nearest minute mark. Adds one minute if rounded down.
   """
   if dt == None : dt = datetime.utcnow()
   midnight = dt.replace(hour=0, minute=0, second=0)
   seconds = (dt.replace(tzinfo=None) - midnight).seconds
   rounding = (seconds+roundTo/2) // roundTo * roundTo
   result = dt + timedelta(0,rounding-seconds,-dt.microsecond)

   if result < dt:
        result += timedelta(minutes=1)
   return result

def radar():
    """
    Run the radar with the experiment supplied by experiment_handler.

    Receives an instance of an experiment. Iterates through the Scans,
    AveragingPeriods, Sequences, and pulses of the experiment.

    For every pulse, samples and other control information are sent to the n200_driver.

    For every pulse sequence, processing information is sent to the signal processing
    block.

    After every integration time (AveragingPeriod), the experiment block is given the
    opportunity to change the experiment (not currently implemented). If a new
    experiment is sent, radar will halt the old one and begin with the new experiment.
    """

    # Initialize driverpacket.
    driverpacket = DriverPacket()
    sigprocpacket = SigProcPacket()
    integration_time_packet = IntegrationTimeMetadata()

    # Get config options.
    options = ExperimentOptions()

    # The socket identities for radar_control, retrieved from options
    ids = [options.radctrl_to_exphan_identity, options.radctrl_to_dsp_identity,
           options.radctrl_to_driver_identity, options.radctrl_to_brian_identity,
           options.radctrl_to_dw_identity]

    # Setup sockets.
    # Socket to send pulse samples over.
    # TODO test: need to make sure that we know that all sockets are set up after this try...except block.
    # TODO test: starting the programs in different orders.
    try:
        sockets_list = socket_operations.create_sockets(ids, options.router_address)
    except zmq.ZMQBaseError as e:
        errmsg = "ZMQ ERROR Setting up sockets"
        raise [ExperimentException(errmsg), e]
    radar_control_to_exp_handler = sockets_list[0]
    radar_control_to_dsp = sockets_list[1]
    radar_control_to_driver = sockets_list[2]
    radar_control_to_brian = sockets_list[3]
    radar_control_to_dw = sockets_list[4]

    # seqnum is used as a identifier in all packets while
    # radar is running so set it up here.
    # seqnum will get increased by num_sequences (number of averages or sequences in the integration period)
    # at the end of every integration time.
    seqnum_start = 0

    #  Wait for experiment handler at the start until we have an experiment to run.
    new_experiment_waiting = False

    while not new_experiment_waiting:
        new_experiment_waiting, experiment = search_for_experiment(
            radar_control_to_exp_handler, options.exphan_to_radctrl_identity,
            'EXPNEEDED')

    new_experiment_waiting = False
    new_experiment_loaded = True

    # Send driver initial setup data - rates and centre frequency from experiment.
    # Wait for acknowledgment that USRP object is set up.
    setup_driver(driverpacket, radar_control_to_driver, options.driver_to_radctrl_identity,
                 experiment.txctrfreq, experiment.rxctrfreq, experiment.txrate,
                 experiment.rxrate)

    first_integration = True
    decimation_scheme = experiment.decimation_scheme
    while True:
        # This loops through all scans in an experiment, or restarts this loop if a new experiment occurs.
        # TODO : further documentation throughout in comments (high level) and in separate documentation.
        # Iterate through Scans, AveragingPeriods, Sequences, Pulses.

        if new_experiment_waiting:  # start anew on first scan if we have a new experiment.
            try:
                experiment = new_experiment
            except NameError:
                # new_experiment does not exist, should never happen as flag only gets set when
                # there is a new experiment.
                errmsg = 'Experiment could not be found'
                raise ExperimentException(errmsg)
            new_experiment_waiting = False
            new_experiment = None
            new_experiment_loaded = True



        for scan in experiment.scan_objects:

            # if a new experiment was received during the last scan, it finished the integration period it was on and
            # returned here with new_experiment_waiting set to True. Break to load new experiment.
            if new_experiment_waiting:  # start anew on first scan if we have a new experiment.
                break
            beam_remaining = True  # started a new scan, therefore this must be True.

            # Make iterator for cycling through beam numbers
            aveperiods_done_list = []
            beam_iter = 0

            if scan.scanbound:
                # align scanbound reference time.
                now = datetime.utcnow()
                dt = now.replace(second=0, microsecond=0)

                if dt + timedelta(seconds=scan.scanbound[beam_iter]) >= now:
                    start_scan = dt
                else:
                    start_scan = round_up_time(now)

            while beam_remaining and not new_experiment_waiting:
                for aveperiod in scan.aveperiods:
                    if TIME_PROFILE:
                        time_start_of_aveperiod = datetime.utcnow()
                    # If there are multiple aveperiods in a scan they are alternated
                    #   beam by beam. So we need to iterate through
                    # Go through each aveperiod once then increase the beam
                    #   iterator to the next beam in each scan.

                    # get new experiment here, before starting a new integration.
                    # if new_experiment_waiting is set here, we will implement the new_experiment after this integration
                    # period.

                    # Check if there are beams remaining in this aveperiod, or in any aveperiods.
                    if aveperiod in aveperiods_done_list:
                        continue  # beam_iter index is past the end of the beam_order list for this aveperiod, but other aveperiods must still contain a beam at index beam_iter in the beam_order list.
                    else:
                        if beam_iter == len(scan.scan_beams[aveperiod.slice_ids[0]]):
                            # All slices in the aveperiod have the same length beam_order.
                            # Check if we are at the end of the beam_order list (scan) for this aveperiod instance.
                            # If we are, we still might not be done all of the beams in another aveperiod,
                            # so we should just record that we are done with this one for this scan and
                            # keep going to check the next aveperiod type.
                            aveperiods_done_list.append(aveperiod)
                            if len(aveperiods_done_list) == len(scan.aveperiods):
                                beam_remaining = False  # all aveperiods are at the end of their beam_order list - must restart scan of alternating aveperiod types.
                                break
                            continue

                    if not new_experiment_waiting and not new_experiment_loaded: # there could already be a new experiment waiting, or we could have just loaded a new experiment.
                        new_experiment_waiting, new_experiment = search_for_experiment(
                            radar_control_to_exp_handler,
                            options.exphan_to_radctrl_identity, 'NOERROR')
                    elif new_experiment_loaded:
                        new_experiment_loaded = False

                    if __debug__:
                        rad_ctrl_print("New AveragingPeriod")


                    # all phases are set up for this averaging period for the beams required. Time to start averaging
                    # in the below loop.
                    if not scan.scanbound:
                        integration_period_start_time = datetime.utcnow()  # ms
                        rad_ctrl_print("Integration start time: {}".format(integration_period_start_time))
                    if aveperiod.intt is not None:
                        intt_break = True

                        if scan.scanbound:
                            # calculate scan start time. First beam in the sequence will likely
                            # be ready to go if the first scan aligns directly to the minute. The
                            # rest will need to wait until their boundary time is up.
                            beam_scanbound = start_scan + timedelta(seconds=scan.scanbound[beam_iter])
                            time_diff = beam_scanbound - datetime.utcnow()
                            if time_diff.total_seconds() > 0:
                                msg = "{}s until averaging period {} at time {}"
                                msg = msg.format(sm.COLOR("blue", time_diff.total_seconds()),
                                                sm.COLOR("yellow", beam_iter),
                                                sm.COLOR("red", beam_scanbound))
                                rad_ctrl_print(msg)
                                time.sleep(time_diff.total_seconds())
                            else:
                                msg = "starting averaging period {} at time {}"
                                msg = msg.format(sm.COLOR("yellow", beam_iter),
                                                 sm.COLOR("red", beam_scanbound))
                                rad_ctrl_print(msg)

                            integration_period_start_time = datetime.utcnow()  # ms
                            msg = "Integration start time: {}"
                            msg = msg.format(sm.COLOR("red", integration_period_start_time))
                            rad_ctrl_print(msg)

                            # Here we find how much system time has elapsed to find the true amount
                            # of time we can integrate for this scan boundary. We can then see if
                            # we have enough time left to run the integration period.
                            time_elapsed = integration_period_start_time - start_scan
                            if beam_iter < len(scan.scanbound) - 1:
                                scanbound_time = scan.scanbound[beam_iter+1] - scan.scanbound[0]
                                bound_time_remaining = scanbound_time - time_elapsed.total_seconds()
                            else:
                                bound_minute = round_up_time(integration_period_start_time +
                                                timedelta(milliseconds=aveperiod.intt))
                                bound_time_remaining = bound_minute - integration_period_start_time
                                bound_time_remaining = bound_time_remaining.total_seconds()

                            msg = "beam {}: bound_time_remaining {}s"
                            msg = msg.format(sm.COLOR("yellow", beam_iter),
                                             sm.COLOR("blue", bound_time_remaining))
                            rad_ctrl_print(msg)

                            if bound_time_remaining < aveperiod.intt*1e-3:
                                # reduce the integration period to only the time remaining
                                # until the next scan boundary.
                                integration_period_done_time = integration_period_start_time + \
                                            timedelta(milliseconds=bound_time_remaining * 1e3) #ms
                            else:
                                integration_period_done_time = integration_period_start_time + \
                                            timedelta(milliseconds=aveperiod.intt) #ms
                        else:  # no scanbound for this scan
                            integration_period_done_time = integration_period_start_time + \
                                            timedelta(milliseconds=aveperiod.intt) #ms

                    else:  # intt does not exist, therefore using intn
                        intt_break = False
                        ending_number_of_sequences = aveperiod.intn # this will exist

                    first_sequence_out = False

                    if TIME_PROFILE:
                        time_to_prep_aveperiod = datetime.utcnow() - time_start_of_aveperiod
                        rad_ctrl_print('Time to prep aveperiod: {}'.format(time_to_prep_aveperiod))


                    num_sequences = 0
                    time_remains = True
                    pulse_transmit_data_tracker = {}
                    debug_samples = []
                    while time_remains:
                        for sequence_index, sequence in enumerate(aveperiod.sequences):
                            # Alternating sequences if there are multiple in the averaging_period.
                            start_time = datetime.utcnow()
                            if intt_break:
                                if start_time >= integration_period_done_time:
                                    time_remains = False
                                    integration_period_time = (start_time -
                                                                    integration_period_start_time)
                                    break
                            else: # break at a certain number of integrations
                                if num_sequences == ending_number_of_sequences:
                                    time_remains = False
                                    integration_period_time = start_time - integration_period_start_time
                                    break

                            # on first sequence, we make the first set of samples.
                            if sequence_index not in pulse_transmit_data_tracker:
                                pulse_transmit_data_tracker[sequence_index] = {}
                                sqn, dbg = sequence.make_sequence(beam_iter, num_sequences)
                                if dbg:
                                    debug_samples.append(dbg)
                                pulse_transmit_data_tracker[sequence_index][num_sequences] = sqn


                            def send_pulses():
                                for pulse_transmit_data in pulse_transmit_data_tracker[sequence_index][num_sequences]:
                                    data_to_driver(driverpacket, radar_control_to_driver,
                                                   options.driver_to_radctrl_identity,
                                                   pulse_transmit_data['samples_array'],
                                                   experiment.txctrfreq,
                                                   experiment.rxctrfreq, experiment.txrate,
                                                   experiment.rxrate,
                                                   sequence.numberofreceivesamples,
                                                   sequence.seqtime,
                                                   pulse_transmit_data['startofburst'],
                                                   pulse_transmit_data['endofburst'],
                                                   pulse_transmit_data['timing'],
                                                   seqnum_start + num_sequences,
                                                   repeat=pulse_transmit_data['isarepeat'])

                                if TIME_PROFILE:
                                    time_after_pulses = datetime.utcnow()
                                    pulses_to_driver_time = time_after_pulses - start_time
                                    output = 'Time for pulses to driver: {}'.format(pulses_to_driver_time)
                                    rad_ctrl_print(output)

                            def send_dsp_meta():
                                rx_beam_phases = sequence.get_rx_phases(beam_iter)
                                send_dsp_metadata(sigprocpacket,
                                                  radar_control_to_dsp,
                                                  options.dsp_to_radctrl_identity,
                                                  radar_control_to_brian,
                                                  options.brian_to_radctrl_identity,
                                                  experiment.rxrate,
                                                  experiment.output_rx_rate,
                                                  seqnum_start + num_sequences,
                                                  sequence.slice_ids, experiment.slice_dict,
                                                  rx_beam_phases, sequence.seqtime,
                                                  sequence.first_rx_sample_start,
                                                  options.main_antenna_count, experiment.rxctrfreq,
                                                  decimation_scheme)

                                if TIME_PROFILE:
                                    time_after_sequence_metadata = datetime.utcnow()
                                    sequence_metadata_time = time_after_sequence_metadata - start_time
                                    output = 'Time to send meta to DSP: {}'.format(sequence_metadata_time)
                                    rad_ctrl_print(output)

                            def make_next_samples():
                                sqn, dbg = sequence.make_sequence(beam_iter, num_sequences + 1)
                                if dbg:
                                    debug_samples.append(dbg)
                                pulse_transmit_data_tracker[sequence_index][num_sequences+1] = sqn

                                if TIME_PROFILE:
                                    time_after_making_new_sqn = datetime.utcnow()
                                    new_sequence_time = time_after_making_new_sqn - start_time
                                    output = 'Time to make new sequence: {}'.format(new_sequence_time)
                                    rad_ctrl_print(output)

                            # These three things can happen simultaneously. We can spawn them as
                            # threads.
                            threads = [threading.Thread(target=send_pulses),
                                        threading.Thread(target=send_dsp_meta),
                                        threading.Thread(target=make_next_samples)]

                            for thread in threads:
                                thread.daemon = True
                                thread.start()

                            for thread in threads:
                                thread.join()

                            num_sequences += 1

                            if first_integration:
                                decimation_scheme = None
                                first_integration = False

                            # Sequence is done

                            if __debug__:
                                time.sleep(1)


                    if TIME_PROFILE:
                        time_at_end_aveperiod = datetime.utcnow()

                    msg = "Number of sequences: {}"
                    msg = msg.format(sm.COLOR("magenta", num_sequences))
                    rad_ctrl_print(msg)

                    if beam_iter == 0:  # The first integration time in the scan.
                        scan_flag = True
                    else:
                        scan_flag = False

                    last_sequence_num = seqnum_start + num_sequences - 1
<<<<<<< HEAD
                    def send_dw():
                        send_datawrite_metadata(integration_time_packet, radar_control_to_dw,
                                            options.dw_to_radctrl_identity, last_sequence_num,
                                            num_sequences, scan_flag, integration_period_time,
                                            aveperiod.sequences, beam_iter,
                                            experiment.cpid, experiment.experiment_name,
=======
                    send_datawrite_metadata(integration_time_packet, radar_control_to_dw,
                                            options.dw_to_radctrl_identity, last_sequence_num, num_sequences,
                                            scan_flag, integration_period_time,
                                            aveperiod.sequences, slice_to_beamdir_dict,
                                            experiment.cpid, experiment.experiment_name, experiment.scheduling_mode,
>>>>>>> 17382a7a
                                            experiment.output_rx_rate, experiment.comment_string,
                                            experiment.decimation_scheme.filter_scaling_factors,
                                            experiment.rxctrfreq,
                                            debug_samples=debug_samples)

                    thread = threading.Thread(target=send_dw)
                    thread.daemon = True
                    thread.start()

                    # end of the averaging period loop - move onto the next averaging period.
                    # Increment the sequence number by the number of sequences that were in this
                    # averaging period.
                    seqnum_start += num_sequences

                    if TIME_PROFILE:
                        time_to_finish_aveperiod = datetime.utcnow() - time_at_end_aveperiod
                        rad_ctrl_print('Time to finish aveperiod: {}'.format(time_to_finish_aveperiod))

                beam_iter = beam_iter + 1


if __name__ == "__main__":
    radar()
<|MERGE_RESOLUTION|>--- conflicted
+++ resolved
@@ -315,16 +315,10 @@
 
 
 def send_datawrite_metadata(packet, radctrl_to_datawrite, datawrite_radctrl_iden,
-<<<<<<< HEAD
                             seqnum, num_sequences, scan_flag, inttime, sequences, beam_iter,
-                            experiment_id, experiment_name, output_sample_rate, experiment_comment,
-                            filter_scaling_factors, rx_centre_freq, debug_samples=None):
-=======
-                            seqnum, num_sequences, scan_flag, inttime, sequences, beamdir_dict,
                             experiment_id, experiment_name, scheduling_mode, output_sample_rate, 
                             experiment_comment, filter_scaling_factors, rx_centre_freq, 
                             debug_samples=None):
->>>>>>> 17382a7a
     """
     Send the metadata about this integration time to datawrite so that it can be recorded.
     :param packet: The IntegrationTimeMetadata protobuf packet.
@@ -814,20 +808,13 @@
                         scan_flag = False
 
                     last_sequence_num = seqnum_start + num_sequences - 1
-<<<<<<< HEAD
                     def send_dw():
                         send_datawrite_metadata(integration_time_packet, radar_control_to_dw,
                                             options.dw_to_radctrl_identity, last_sequence_num,
                                             num_sequences, scan_flag, integration_period_time,
                                             aveperiod.sequences, beam_iter,
                                             experiment.cpid, experiment.experiment_name,
-=======
-                    send_datawrite_metadata(integration_time_packet, radar_control_to_dw,
-                                            options.dw_to_radctrl_identity, last_sequence_num, num_sequences,
-                                            scan_flag, integration_period_time,
-                                            aveperiod.sequences, slice_to_beamdir_dict,
-                                            experiment.cpid, experiment.experiment_name, experiment.scheduling_mode,
->>>>>>> 17382a7a
+                                            experiment.scheduling_mode,
                                             experiment.output_rx_rate, experiment.comment_string,
                                             experiment.decimation_scheme.filter_scaling_factors,
                                             experiment.rxctrfreq,
