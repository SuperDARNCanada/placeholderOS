#include <vector>
#include <string>
#include <zmq.hpp> // REVIEW #4 Need to explain what we use from this lib in our general documentation
#include <thread>
#include <complex>
#include <iostream>
#include <fstream>
#include <chrono>
#include <stdint.h>
#include <signal.h>
#include <cstdlib>
#include <math.h>
#include <numeric>
#include <functional>
#include <algorithm>
#include <thrust/host_vector.h>
#include <thrust/device_vector.h>
#include <thrust/complex.h>
#include <cuda_profiler_api.h>
#include <thrust/system/cuda/experimental/pinned_allocator.h>
#include "utils/protobuf/rxsamplesmetadata.pb.h"
#include "utils/protobuf/sigprocpacket.pb.h"
#include "utils/driver_options/driveroptions.hpp"
#include "utils/signal_processing_options/signalprocessingoptions.hpp"
#include "utils/shared_memory/shared_memory.hpp"
#include "utils/shared_macros/shared_macros.hpp"
#include "utils/zmq_borealis_helpers/zmq_borealis_helpers.hpp"
#include "dsp.hpp"
#include "filtering.hpp"
#include "decimate.hpp"


int main(int argc, char **argv){
  GOOGLE_PROTOBUF_VERIFY_VERSION; // Verifies that header and lib are same version.

  //TODO(keith): verify config options.
  auto sig_options = SignalProcessingOptions();

  zmq::context_t context(1); // 1 is context num. Only need one per program as per examples
  auto identities = {sig_options.get_dsp_radctrl_identity(),
                   sig_options.get_dsp_driver_identity(),
                   sig_options.get_dsp_exphan_identity(),
                   sig_options.get_dsp_dw_identity(),
                   sig_options.get_dspbegin_brian_identity(),
                   sig_options.get_dspend_brian_identity()};

  auto sockets_vector = create_sockets(context, identities, sig_options.get_router_address());

  zmq::socket_t &dsp_to_radar_control = sockets_vector[0];
  zmq::socket_t &dsp_to_driver = sockets_vector[1];
  zmq::socket_t &dsp_to_experiment_handler = sockets_vector[2];
  zmq::socket_t &dsp_to_data_write = sockets_vector[3];
  zmq::socket_t &dsp_to_brian_begin = sockets_vector[4];
  zmq::socket_t &dsp_to_brian_end = sockets_vector[5];

  auto gpu_properties = get_gpu_properties();
  print_gpu_properties(gpu_properties);

  SharedMemoryHandler shrmem(sig_options.get_ringbuffer_name());
  std::vector<cuComplex*> ringbuffer_ptrs_start;

  std::vector<std::vector<float>> filter_taps;
  Filtering filters;

  std::vector<uint32_t> dm_rates;
  double rx_rate;
  uint32_t total_antennas;
  double output_sample_rate;

  auto first_time = true;
  for(;;) {

    //Receive first packet from radar control
    //auto message =  std::string("Need metadata");
    //SEND_REQUEST(dsp_to_radar_control, sig_options.get_radctrl_dsp_identity(), message);
    auto reply = RECV_REPLY(dsp_to_radar_control, sig_options.get_radctrl_dsp_identity());

    sigprocpacket::SigProcPacket sp_packet;
    if (sp_packet.ParseFromString(reply) == false){
      //TODO(keith): handle error
    }

    if (first_time) {
      total_antennas = sig_options.get_main_antenna_count() +
                  sig_options.get_interferometer_antenna_count();

      // First time - set up rx rate and filters.
      rx_rate = sp_packet.rxrate(); //Hz
      output_sample_rate = sp_packet.output_sample_rate(); //Hz

      for (uint32_t i=0; i<sp_packet.decimation_stages_size(); i++) {
        dm_rates.push_back(sp_packet.decimation_stages(i).dm_rate());

        std::vector<float> taps(sp_packet.decimation_stages(i).filter_taps().begin(),
        sp_packet.decimation_stages(i).filter_taps().end());
        filter_taps.push_back(taps);
      }

      RUNTIME_MSG(COLOR_MAGENTA("SIGNAL PROCESSING: ") << "Decimation rates: ");
      for (auto &rate : dm_rates) {
        RUNTIME_MSG("   " << rate);
      }

      filters = Filtering(filter_taps);

<<<<<<< HEAD
  SharedMemoryHandler shrmem(sig_options.get_ringbuffer_name());
  std::vector<cuComplex*> ringbuffer_ptrs_start;

  auto first_time = true;
  for(;;){
    //Receive packet from radar control
    auto reply = RECV_REPLY(dsp_to_radar_control, sig_options.get_radctrl_dsp_identity());
=======
      RUNTIME_MSG(COLOR_MAGENTA("SIGNAL PROCESSING: ") << "Number of taps per stage: ");
      for (auto &taps : filter_taps) {
        RUNTIME_MSG("   " << COLOR_MAGENTA(taps.size()));
      }
>>>>>>> c07ac1ae

      RUNTIME_MSG(COLOR_MAGENTA("SIGNAL PROCESSING: ") <<
                  "Number of taps per stage after padding: ");
      for (auto &taps : filters.get_unmixed_filter_taps()) {
        RUNTIME_MSG("   " << COLOR_MAGENTA(taps.size()));
      }
    } // if (first_time)

    //Then receive first packet from driver
    auto message = std::string("Need data to process");
    SEND_REQUEST(dsp_to_driver, sig_options.get_driver_dsp_identity(), message);
    reply = RECV_REPLY(dsp_to_driver, sig_options.get_driver_dsp_identity());

    rxsamplesmetadata::RxSamplesMetadata rx_metadata;
    if (rx_metadata.ParseFromString(reply) == false) {
      //TODO(keith): handle error
    }

    if (first_time) {
      // First time - set up memory
      shrmem.open_shr_mem();
      if (rx_metadata.ringbuffer_size() == 0) {
        //TODO(keith): handle error
      }
      for(uint32_t i=0; i<total_antennas; i++){
        auto ptr = static_cast<cuComplex*>(shrmem.get_shrmem_addr()) +
                                              (i * rx_metadata.ringbuffer_size());
        ringbuffer_ptrs_start.push_back(ptr);
      }
      first_time = false;
    }

    RUNTIME_MSG(COLOR_MAGENTA("SIGNAL PROCESSING: ") << "Got driver request for sequence #"
      << COLOR_RED(rx_metadata.sequence_num()));

    //Verify driver and radar control packets align
    if (sp_packet.sequence_num() != rx_metadata.sequence_num()) {
      //TODO(keith): handle error
      RUNTIME_MSG(COLOR_MAGENTA("SIGNAL PROCESSING: ") <<"SEQUENCE NUMBER mismatch radar_control: "
        << COLOR_RED(sp_packet.sequence_num()) << " usrp_driver: "
        << COLOR_RED(rx_metadata.sequence_num()));
    }

    if (rx_metadata.rx_rate() != rx_rate) {
      //TODO handle error
    }

    //Parse needed packet values now
    if (sp_packet.rxchannel_size() == 0) {
      //TODO(keith): handle error
    }


    // Parse out the beam phases and other relevant info from the radar control signal proc packet.
    std::vector<cuComplex> beam_phases;
    std::vector<rx_slice> slice_info;

    for (uint32_t channel=0; channel<sp_packet.rxchannel_size(); channel++) {
      // In this case each channel is the info for a new RX frequency
      auto rx_channel = sp_packet.rxchannel(channel);

      std::vector<uint32_t> lags;
      auto num_lags = sp_packet.rxchannel(channel).lags_size();
      for (uint32_t lag_counter=0; lag_counter<num_lags; lag_counter++) {
        lags.push_back(sp_packet.rxchannel(channel).lags(lag_counter).lag_num());
      }
      auto rx_freq = rx_channel.rxfreq();
      auto slice_id = rx_channel.slice_id();
      auto nrange = rx_channel.nrang();
      auto frange = rx_channel.frang();
      auto rsep = rx_channel.rsep();
      auto beam_count = rx_channel.beam_directions_size();

      slice_info.push_back(rx_slice(rx_freq, slice_id, nrange, beam_count, frange, rsep, lags));

      // We are going to use two intermediate vectors here to rearrange the phase data so that
      // all M data comes first, followed by all I data. This way can we directly treat each
      // block of memory as a matrix for beamforming the individual arrays.
      std::vector<cuComplex> main_phases;
      std::vector<cuComplex> intf_phases;

      for (uint32_t beam_num=0; beam_num<rx_channel.beam_directions_size(); beam_num++) {
        // Go through each beam now and add the phases for each antenna to a vector.
        auto beam = rx_channel.beam_directions(beam_num);

        for(uint32_t phase_num=0; phase_num<beam.phase_size(); phase_num++) {
          auto phase = beam.phase(phase_num);
          cuComplex new_angle;
          new_angle.x = phase.real_phase();
          new_angle.y = phase.imag_phase();

          if (phase_num < sig_options.get_main_antenna_count()) {
            main_phases.push_back(new_angle);
          }
          else {
            intf_phases.push_back(new_angle);
          }
        }
      }

      // Combine the separated antenna phases back into a flat vector.
      for (auto &phase : main_phases) {
        beam_phases.push_back(phase);
      }

      for (auto &phase : intf_phases) {
        beam_phases.push_back(phase);
      }
    }

    std::vector<double> rx_freqs;
    for (auto &s : slice_info) {
      rx_freqs.push_back(s.rx_freq);
    }
    TIMEIT_IF_TRUE_OR_DEBUG(false, "   NCO mix timing: ",
      [&]() {
        filters.mix_first_stage_to_bandpass(rx_freqs,rx_rate);
      }()
    );



    auto complex_taps = filters.get_mixed_filter_taps();

    DSPCore *dp = new DSPCore(&dsp_to_brian_begin, &dsp_to_brian_end, &dsp_to_data_write,
<<<<<<< HEAD
                             sig_options, sp_packet.sequence_num(), &filters, beam_phases,
                             rx_metadata.initialization_time(),
                             rx_metadata.sequence_start_time(), slice_info);
=======
                             sig_options, sp_packet.sequence_num(), rx_rate, output_sample_rate,
                             rx_freqs, filter_taps, beam_phases,
                             beam_direction_counts, rx_metadata.initialization_time(),
                             rx_metadata.sequence_start_time(), slice_ids, dm_rates);
>>>>>>> c07ac1ae

    if (rx_metadata.numberofreceivesamples() == 0){
      //TODO(keith): handle error for missing number of samples.
    }

<<<<<<< HEAD
    //We need to sample early to account for propagating samples through filters.
    int64_t extra_samples = (first_stage_dm_rate * second_stage_dm_rate *
                        filters.get_num_third_stage_taps());
=======

    //We need to sample early to account for propagating samples through filters. The number of
    //required early samples is equal to adding half the filter length of each stage, starting with
    //the last stage so that the center point of the filter(point of highest gain) aligns with the
    //center of the pulse. This is the exact number of extra samples needed so that the output
    //data after decimation correctly aligns to the center of the first pulse.
    int64_t extra_samples = 0;

    for (int32_t i=dm_rates.size()-1; i>=0; i--) {
      extra_samples = (extra_samples * dm_rates[i]) + (filter_taps[i].size()/2);
    }


    auto total_dm_rate = std::accumulate(dm_rates.begin(), dm_rates.end(), 1,
                                            std::multiplies<int64_t>());
>>>>>>> c07ac1ae

    auto samples_needed = rx_metadata.numberofreceivesamples() + 2 * extra_samples;
    samples_needed = uint32_t(std::ceil(float(samples_needed)/float(total_dm_rate)) *
                              total_dm_rate);
    auto total_samples = samples_needed * total_antennas;

    DEBUG_MSG("   Total samples in data message: " << total_samples);

    dp->allocate_and_copy_frequencies(rx_freqs.data(), rx_freqs.size());

    auto offset_to_first_rx_sample = uint32_t(sp_packet.offset_to_first_rx_sample() * rx_rate);
    //offset_to_first_rx_sample = 0;
    dp->allocate_and_copy_rf_samples(total_antennas, samples_needed, extra_samples,
                                offset_to_first_rx_sample,
                                rx_metadata.initialization_time(),
                                rx_metadata.sequence_start_time(),
                                rx_metadata.ringbuffer_size(), ringbuffer_ptrs_start);

    dp->allocate_and_copy_bandpass_filters(complex_taps[0].data(), complex_taps[0].size());

    auto num_output_samples_per_antenna = samples_needed / dm_rates[0];
    auto total_output_samples_1 = rx_freqs.size() * num_output_samples_per_antenna *
                                   total_antennas;

    dp->allocate_output(total_output_samples_1);

    dp->initial_memcpy_callback();

    auto last_filter_output = dp->get_last_filter_output_d();
    call_decimate<DecimationType::bandpass>(dp->get_rf_samples_p(),
      last_filter_output, dp->get_bp_filters_p(), dm_rates[0],
      samples_needed, complex_taps[0].size(),
      rx_freqs.size(), total_antennas, rx_rate, dp->get_frequencies_p(),
      "Bandpass stage of decimation", dp->get_cuda_stream());


    std::vector<uint32_t> samples_per_antenna(complex_taps.size());
    std::vector<uint32_t> total_output_samples(complex_taps.size());

    samples_per_antenna[0] = num_output_samples_per_antenna;
    total_output_samples[0] = total_output_samples_1;

    // When decimating, we go from one set of samples for each antenna in the first stage
    // to multiple sets of reduced samples for each frequency in further stages. Output samples are
    // grouped by frequency with all samples for each antenna following each other
    // before samples of another frequency start. In the first stage need a filter for each
    // frequency, but in the next stages we only need one filter for all data sets.
    cuComplex* prev_output = last_filter_output;
    for (uint32_t i=1; i<complex_taps.size(); i++) {
      samples_per_antenna[i] = samples_per_antenna[i-1]/dm_rates[i];
      total_output_samples[i] = rx_freqs.size() * samples_per_antenna[i] * total_antennas;

      dp->allocate_and_copy_lowpass_filter(complex_taps[i].data(), complex_taps[i].size());
      dp->allocate_output(total_output_samples[i]);

      auto allocated_lp_filter = dp->get_last_lowpass_filter_d();
      last_filter_output = dp->get_last_filter_output_d();

<<<<<<< HEAD
    dp->allocate_and_copy_third_stage_filter(filters.get_third_stage_lowpass_taps().data(),
                                               filters.get_third_stage_lowpass_taps().size());

    auto num_output_samples_per_antenna_3 = num_output_samples_per_antenna_2 / third_stage_dm_rate;
    auto total_output_samples_3 = rx_freqs.size() * num_output_samples_per_antenna_3 *
                                    total_antennas;

    dp->allocate_third_stage_output(total_output_samples_3);

    auto samples_per_antenna_3 = samples_per_antenna_2/second_stage_dm_rate;
    call_decimate<DecimationType::lowpass>(dp->get_second_stage_output_p(),
      dp->get_third_stage_output_p(), dp->get_third_stage_filter_p(), third_stage_dm_rate,
      samples_per_antenna_3, filters.get_third_stage_lowpass_taps().size(), rx_freqs.size(),
      total_antennas, rx_rate, dp->get_frequencies_p(), "Third stage of decimation",
      dp->get_cuda_stream());

    dp->allocate_and_copy_host_output(total_output_samples_3);

    dp->cuda_postprocessing_callback(total_antennas,
                                      samples_needed,
                                      num_output_samples_per_antenna_1,
                                      num_output_samples_per_antenna_2,
                                      num_output_samples_per_antenna_3);

=======
      call_decimate<DecimationType::lowpass>(prev_output, last_filter_output, allocated_lp_filter,
        dm_rates[i], samples_per_antenna[i-1], complex_taps[i].size(), rx_freqs.size(),
        total_antennas, rx_rate, dp->get_frequencies_p(), " stage of decimation",
        dp->get_cuda_stream());
>>>>>>> c07ac1ae

      prev_output = last_filter_output;
    }

    dp->cuda_postprocessing_callback(rx_freqs, total_antennas, samples_needed, samples_per_antenna,
                                      total_output_samples);

  } //for(;;)
}<|MERGE_RESOLUTION|>--- conflicted
+++ resolved
@@ -103,20 +103,10 @@
 
       filters = Filtering(filter_taps);
 
-<<<<<<< HEAD
-  SharedMemoryHandler shrmem(sig_options.get_ringbuffer_name());
-  std::vector<cuComplex*> ringbuffer_ptrs_start;
-
-  auto first_time = true;
-  for(;;){
-    //Receive packet from radar control
-    auto reply = RECV_REPLY(dsp_to_radar_control, sig_options.get_radctrl_dsp_identity());
-=======
       RUNTIME_MSG(COLOR_MAGENTA("SIGNAL PROCESSING: ") << "Number of taps per stage: ");
       for (auto &taps : filter_taps) {
         RUNTIME_MSG("   " << COLOR_MAGENTA(taps.size()));
       }
->>>>>>> c07ac1ae
 
       RUNTIME_MSG(COLOR_MAGENTA("SIGNAL PROCESSING: ") <<
                   "Number of taps per stage after padding: ");
@@ -242,26 +232,14 @@
     auto complex_taps = filters.get_mixed_filter_taps();
 
     DSPCore *dp = new DSPCore(&dsp_to_brian_begin, &dsp_to_brian_end, &dsp_to_data_write,
-<<<<<<< HEAD
-                             sig_options, sp_packet.sequence_num(), &filters, beam_phases,
-                             rx_metadata.initialization_time(),
-                             rx_metadata.sequence_start_time(), slice_info);
-=======
                              sig_options, sp_packet.sequence_num(), rx_rate, output_sample_rate,
                              rx_freqs, filter_taps, beam_phases,
                              beam_direction_counts, rx_metadata.initialization_time(),
-                             rx_metadata.sequence_start_time(), slice_ids, dm_rates);
->>>>>>> c07ac1ae
+                             rx_metadata.sequence_start_time(), slice_ids, dm_rates, slice_info);
 
     if (rx_metadata.numberofreceivesamples() == 0){
       //TODO(keith): handle error for missing number of samples.
     }
-
-<<<<<<< HEAD
-    //We need to sample early to account for propagating samples through filters.
-    int64_t extra_samples = (first_stage_dm_rate * second_stage_dm_rate *
-                        filters.get_num_third_stage_taps());
-=======
 
     //We need to sample early to account for propagating samples through filters. The number of
     //required early samples is equal to adding half the filter length of each stage, starting with
@@ -277,7 +255,6 @@
 
     auto total_dm_rate = std::accumulate(dm_rates.begin(), dm_rates.end(), 1,
                                             std::multiplies<int64_t>());
->>>>>>> c07ac1ae
 
     auto samples_needed = rx_metadata.numberofreceivesamples() + 2 * extra_samples;
     samples_needed = uint32_t(std::ceil(float(samples_needed)/float(total_dm_rate)) *
@@ -336,37 +313,10 @@
       auto allocated_lp_filter = dp->get_last_lowpass_filter_d();
       last_filter_output = dp->get_last_filter_output_d();
 
-<<<<<<< HEAD
-    dp->allocate_and_copy_third_stage_filter(filters.get_third_stage_lowpass_taps().data(),
-                                               filters.get_third_stage_lowpass_taps().size());
-
-    auto num_output_samples_per_antenna_3 = num_output_samples_per_antenna_2 / third_stage_dm_rate;
-    auto total_output_samples_3 = rx_freqs.size() * num_output_samples_per_antenna_3 *
-                                    total_antennas;
-
-    dp->allocate_third_stage_output(total_output_samples_3);
-
-    auto samples_per_antenna_3 = samples_per_antenna_2/second_stage_dm_rate;
-    call_decimate<DecimationType::lowpass>(dp->get_second_stage_output_p(),
-      dp->get_third_stage_output_p(), dp->get_third_stage_filter_p(), third_stage_dm_rate,
-      samples_per_antenna_3, filters.get_third_stage_lowpass_taps().size(), rx_freqs.size(),
-      total_antennas, rx_rate, dp->get_frequencies_p(), "Third stage of decimation",
-      dp->get_cuda_stream());
-
-    dp->allocate_and_copy_host_output(total_output_samples_3);
-
-    dp->cuda_postprocessing_callback(total_antennas,
-                                      samples_needed,
-                                      num_output_samples_per_antenna_1,
-                                      num_output_samples_per_antenna_2,
-                                      num_output_samples_per_antenna_3);
-
-=======
       call_decimate<DecimationType::lowpass>(prev_output, last_filter_output, allocated_lp_filter,
         dm_rates[i], samples_per_antenna[i-1], complex_taps[i].size(), rx_freqs.size(),
         total_antennas, rx_rate, dp->get_frequencies_p(), " stage of decimation",
         dp->get_cuda_stream());
->>>>>>> c07ac1ae
 
       prev_output = last_filter_output;
     }
