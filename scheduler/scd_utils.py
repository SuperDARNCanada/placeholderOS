#!/usr/bin/python3

# Copyright 2019 SuperDARN Canada
#
# scd_utils.py
# 2019-04-18
# Utilites for working with scd files.

import datetime as dt
import collections
import shutil
import locale
import sys

class SCDUtils(object):
    """Contains utilities for working with SCD files. SCD files are schedule files for Borealis.

    Attributes:
        line_fmt (str): String format for scd line.
        scd_dt_fmt (str): String format for parsing/writing datetimes.
        scd_filename (str): The filename of schedule to use.
    """

    def __init__(self, scd_filename):
        super(SCDUtils, self).__init__()
        self.scd_filename = scd_filename
        self.scd_dt_fmt = "%Y%m%d %H:%M"
        self.line_fmt = "{datetime} {duration} {prio} {experiment}"

    def check_line(self, yyyymmdd, hhmm, prio, experiment, duration):
        """Checks the line parameters to see if they are valid and then returns a dict with all
        the valid fields.

        Args:
            yyyymmdd (str): year/month/day string.
            hhmm (str): hour/minute string.
            prio (str or int): priority value.
            experiment (str): The experiment to run.
            duration (str): an optional duration to run for.

        Returns:
            TYPE: Dict of line params.

        Raises:
            ValueError: If line parameters are invalid or if line is a duplicate.
        """

        try:
            # create datetime from args to see if valid
            time = dt.datetime.strptime(yyyymmdd + " " + hhmm, self.scd_dt_fmt)
        except:
            raise ValueError("Can not create datetime from supplied formats")

        try:
            int(prio)
        except ValueError as e:
            raise ValueError("Unable to cast priority {} as int.".format(prio))

        if not (0 <= int(prio) <= 20):
            raise ValueError("Priority is out of bounds. 0 <= prio <= 20.")


        if duration != "-":
            try:
                int(duration)
            except ValueError as e:
                raise ValueError("Unable to cast duration {} as int".format(duration))

        epoch = dt.datetime.utcfromtimestamp(0)
        epoch_milliseconds = int((time - epoch).total_seconds() * 1000)

        return {"timestamp" : epoch_milliseconds,
                "time" : time,
                "duration" : str(duration),
                "prio" : str(prio),
                "experiment" : experiment}



    def read_scd(self):
        """Read and parse the Borealis schedule file.

        Returns:
            TYPE: list of dicts.

        Raises:
            ValueError: on lines with obvious errors in them.
            Will also throw file errors if there are problems opening SCD file.
        """
        with open(self.scd_filename, "r") as f:
            raw_scd = f.readlines()

        raw_scd = [line.split() for line in raw_scd]

        scd_lines = []
        for num, line in enumerate(raw_scd):
            if len(line) != 5:
                raise ValueError("Line {} has too many arguments".format(num))

            scd_lines.append(self.check_line(line[0], line[1], line[3], line[4], line[2]))

        return scd_lines

    def fmt_line(self, line_dict):
        """Formats a dictionary with line info into a text line for file.

        Args:
            line_dict (dict): A dict that holds all the line info.

        Returns:
            TYPE: Formatted string.
        """
        line_str = self.line_fmt.format(datetime=line_dict["time"].strftime(self.scd_dt_fmt),
                                        prio=line_dict["prio"],
                                        experiment=line_dict["experiment"],
                                        duration=line_dict["duration"])
        return line_str

    def write_scd(self, scd_lines):
        """Creates SCD text lines and writes to file. Creates a backup of the old file before
        writing.

        Args:
            scd_lines (list): A list dicts that contain the line info.
        """
        text_lines = [self.fmt_line(x) for x in scd_lines]

        shutil.copy(self.scd_filename, self.scd_filename+".bak")

        with open(self.scd_filename, 'w') as f:
            for line in text_lines:
                f.write("{}\n".format(line))


<<<<<<< HEAD
    def add_line(self, mmddyy, hhmm, experiment, prio=0, duration='-'):
=======
    def add_line(self, yyyymmdd, hhmm, prio, experiment, duration='-'):
>>>>>>> fe067429
        """Adds a new line to the SCD.

        Args:
            yyyymmdd (str): year/month/day string.
            hhmm (str): hour/minute string.
            prio (int or str): priority value.
            experiment (str): The experiment to run.
            duration (str, optional): an optional duration to run for.

        Raises:
            ValueError: If line parameters are invalid or if line is a duplicate.
        """

        new_line = self.check_line(yyyymmdd, hhmm, prio, experiment, duration)

        scd_lines = self.read_scd()

        if new_line in scd_lines:
            raise ValueError("Line is a duplicate of an existing line")

        scd_lines.append(new_line)

        # sort first by timestamp, then by priority, then by duration with default duration last.
        # duration sorting is funky cause the default value is not a int.
        new_scd = sorted(scd_lines, key=lambda x:(x['timestamp'],
                                                    x['prio'],
                                                    (x['duration'] == '-', x['duration'])))

        self.write_scd(new_scd)

<<<<<<< HEAD
    def remove_line(self, mmddyy, hhmm, experiment, prio=0, duration='-'):
=======
    def remove_line(self, yyyymmdd, hhmm, prio, experiment, duration='-'):
>>>>>>> fe067429
        """Summary

        Args:
            yyyymmdd (str): year/month/day string.
            hhmm (str): hour/minute string.
            prio (int or str): priority value.
            experiment (str): The experiment to run.
            duration (str, optional): an optional duration to run for.

        Raises:
            ValueError: If line parameters are invalid or if line does not exist.
        """

        line_to_rm = self.check_line(yyyymmdd, hhmm, prio, experiment, duration)

        scd_lines = self.read_scd()
        try:
            scd_lines.remove(line_to_rm)
        except:
            raise ValueError("Line does not exist in SCD")

        self.write_scd(scd_lines)

    def get_relevant_lines(self, yyyymmdd, hhmm):
        """Gets any relevant future lines given a supplied time. If a re

        Args:
            yyyymmdd (str): year/month/day string.
            hhmm (str): hour/minute string.

        Returns:
            TYPE: List of relevant dicts of line info.

        Raises:
            ValueError: If datetime could not be created from supplied arguments.
        """

        try:
            # create datetime from args to see if valid
            time = dt.datetime.strptime(yyyymmdd + " " + hhmm, self.scd_dt_fmt)
        except:
            raise ValueError("Can not create datetime from supplied formats")

        scd_lines = self.read_scd()

        epoch = dt.datetime.utcfromtimestamp(0)
        epoch_milliseconds = int((time - epoch).total_seconds() * 1000)

        equals = False
        prev_line_appended = False
        relevant_lines = []
        for idx, line in enumerate(scd_lines):
            if line['timestamp'] == epoch_milliseconds:
                equals = True
                relevant_lines.append(line)
            elif line['timestamp'] > epoch_milliseconds:
                if equals:
                    relevant_lines.append(line)
                else:
                    if not prev_line_appended:
                        last_line_timestamp = scd_lines[idx-1]['timestamp']
                        temp_list = scd_lines[:]
                        for t in temp_list:
                            if t['timestamp'] == last_line_timestamp:
                                relevant_lines.append(t)
                        prev_line_appended = True
                    relevant_lines.append(line)
            else:
                continue

        return relevant_lines



if __name__ == "__main__":
    filename = sys.argv[1]

    scd_util = SCDUtils(filename)

<<<<<<< HEAD
    scd_util.add_line("04/04/2019", "10:43", "twofsound")
    #scd_util.add_line("04/04/2019", "10:43","twofsound")
    scd_util.add_line("04/07/2019", "10:43", "twofsound")
    scd_util.add_line("04/14/2019", "10:43", "twofsound")
    scd_util.add_line("04/14/2019", "10:43", "twofsound", 2)
    scd_util.add_line("04/14/2019", "10:43", "twofsound", 1, 89)
    scd_util.add_line("04/14/2019", "10:43", "twofsound", 1, 24)
    scd_util.add_line("04/14/2019", "11:43", "twofsound", 46)
    scd_util.add_line("04/14/2019", "00:43", "twofsound")
    scd_util.add_line("04/08/2019", "15:43", "twofsound", 57)


    scd_util.remove_line("04/14/2019", "10:43", "twofsound")
=======
    scd_util.add_line("20190404", "10:43", 0, "twofsound")
    #scd_util.add_line("04/04/2019", "10:43", 0, "twofsound")
    scd_util.add_line("20190407", "10:43", 0, "twofsound")
    scd_util.add_line("20190414", "10:43", 0, "twofsound")
    scd_util.add_line("20190414", "10:43", 2, "twofsound")
    scd_util.add_line("20190414", "10:43", 1, "twofsound", 89)
    scd_util.add_line("20190414", "10:43", 1, "twofsound", 24)
    scd_util.add_line("20190414", "11:43", 0, "twofsound", 46)
    scd_util.add_line("20190414", "00:43", 0, "twofsound")
    scd_util.add_line("20190408", "15:43", 0, "twofsound", 57)


    scd_util.remove_line("20190414", "10:43", 0, "twofsound")
>>>>>>> fe067429

    print(scd_util.get_relevant_lines("20190414", "10:44"))
<|MERGE_RESOLUTION|>--- conflicted
+++ resolved
@@ -27,15 +27,15 @@
         self.scd_dt_fmt = "%Y%m%d %H:%M"
         self.line_fmt = "{datetime} {duration} {prio} {experiment}"
 
-    def check_line(self, yyyymmdd, hhmm, prio, experiment, duration):
+    def check_line(self, yyyymmdd, hhmm, experiment, prio, duration):
         """Checks the line parameters to see if they are valid and then returns a dict with all
         the valid fields.
 
         Args:
             yyyymmdd (str): year/month/day string.
             hhmm (str): hour/minute string.
+            experiment (str): The experiment to run.
             prio (str or int): priority value.
-            experiment (str): The experiment to run.
             duration (str): an optional duration to run for.
 
         Returns:
@@ -97,7 +97,7 @@
             if len(line) != 5:
                 raise ValueError("Line {} has too many arguments".format(num))
 
-            scd_lines.append(self.check_line(line[0], line[1], line[3], line[4], line[2]))
+            scd_lines.append(self.check_line(line[0], line[1], line[4], line[3], line[2]))
 
         return scd_lines
 
@@ -132,11 +132,7 @@
                 f.write("{}\n".format(line))
 
 
-<<<<<<< HEAD
-    def add_line(self, mmddyy, hhmm, experiment, prio=0, duration='-'):
-=======
-    def add_line(self, yyyymmdd, hhmm, prio, experiment, duration='-'):
->>>>>>> fe067429
+    def add_line(self, yyyymmdd, hhmm, experiment, prio=0, duration='-'):
         """Adds a new line to the SCD.
 
         Args:
@@ -150,7 +146,7 @@
             ValueError: If line parameters are invalid or if line is a duplicate.
         """
 
-        new_line = self.check_line(yyyymmdd, hhmm, prio, experiment, duration)
+        new_line = self.check_line(yyyymmdd, hhmm, experiment, prio, duration)
 
         scd_lines = self.read_scd()
 
@@ -167,11 +163,8 @@
 
         self.write_scd(new_scd)
 
-<<<<<<< HEAD
-    def remove_line(self, mmddyy, hhmm, experiment, prio=0, duration='-'):
-=======
-    def remove_line(self, yyyymmdd, hhmm, prio, experiment, duration='-'):
->>>>>>> fe067429
+
+    def remove_line(self, yyyymmdd, hhmm, experiment, prio=0, duration='-'):
         """Summary
 
         Args:
@@ -185,7 +178,7 @@
             ValueError: If line parameters are invalid or if line does not exist.
         """
 
-        line_to_rm = self.check_line(yyyymmdd, hhmm, prio, experiment, duration)
+        line_to_rm = self.check_line(yyyymmdd, hhmm, experiment, prio, duration)
 
         scd_lines = self.read_scd()
         try:
@@ -251,34 +244,18 @@
 
     scd_util = SCDUtils(filename)
 
-<<<<<<< HEAD
-    scd_util.add_line("04/04/2019", "10:43", "twofsound")
-    #scd_util.add_line("04/04/2019", "10:43","twofsound")
-    scd_util.add_line("04/07/2019", "10:43", "twofsound")
-    scd_util.add_line("04/14/2019", "10:43", "twofsound")
-    scd_util.add_line("04/14/2019", "10:43", "twofsound", 2)
-    scd_util.add_line("04/14/2019", "10:43", "twofsound", 1, 89)
-    scd_util.add_line("04/14/2019", "10:43", "twofsound", 1, 24)
-    scd_util.add_line("04/14/2019", "11:43", "twofsound", 46)
-    scd_util.add_line("04/14/2019", "00:43", "twofsound")
-    scd_util.add_line("04/08/2019", "15:43", "twofsound", 57)
-
-
-    scd_util.remove_line("04/14/2019", "10:43", "twofsound")
-=======
-    scd_util.add_line("20190404", "10:43", 0, "twofsound")
-    #scd_util.add_line("04/04/2019", "10:43", 0, "twofsound")
-    scd_util.add_line("20190407", "10:43", 0, "twofsound")
-    scd_util.add_line("20190414", "10:43", 0, "twofsound")
-    scd_util.add_line("20190414", "10:43", 2, "twofsound")
-    scd_util.add_line("20190414", "10:43", 1, "twofsound", 89)
-    scd_util.add_line("20190414", "10:43", 1, "twofsound", 24)
-    scd_util.add_line("20190414", "11:43", 0, "twofsound", 46)
-    scd_util.add_line("20190414", "00:43", 0, "twofsound")
-    scd_util.add_line("20190408", "15:43", 0, "twofsound", 57)
-
-
-    scd_util.remove_line("20190414", "10:43", 0, "twofsound")
->>>>>>> fe067429
+    scd_util.add_line("20190404", "10:43", "twofsound")
+    #scd_util.add_line("04/04/2019", "10:43", "twofsound")
+    scd_util.add_line("20190407", "10:43", "twofsound")
+    scd_util.add_line("20190414", "10:43", "twofsound")
+    scd_util.add_line("20190414", "10:43", "twofsound", prio=2)
+    scd_util.add_line("20190414", "10:43", "twofsound", prio=1, duration=89)
+    scd_util.add_line("20190414", "10:43", "twofsound", prio=1, duration=24)
+    scd_util.add_line("20190414", "11:43", "twofsound", duration=46)
+    scd_util.add_line("20190414", "00:43", "twofsound")
+    scd_util.add_line("20190408", "15:43", "twofsound", duration=57)
+
+
+    scd_util.remove_line("20190414", "10:43", "twofsound")
 
     print(scd_util.get_relevant_lines("20190414", "10:44"))
